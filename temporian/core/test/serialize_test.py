# Copyright 2021 Google LLC.
#
# Licensed under the Apache License, Version 2.0 (the "License");
# you may not use this file except in compliance with the License.
# You may obtain a copy of the License at
#
#     https://www.apache.org/licenses/LICENSE-2.0
#
# Unless required by applicable law or agreed to in writing, software
# distributed under the License is distributed on an "AS IS" BASIS,
# WITHOUT WARRANTIES OR CONDITIONS OF ANY KIND, either express or implied.
# See the License for the specific language governing permissions and
# limitations under the License.

from absl import logging
from absl.testing import absltest
import pandas as pd

import temporian as tp
from temporian.core import serialize
from temporian.core import graph
from temporian.core.test import utils
from temporian.implementation.numpy.data.event_set import EventSet


class SerializeTest(absltest.TestCase):
    def test_serialize(self):
        i1 = utils.create_input_node()
        o2 = utils.OpI1O1(i1)
        i3 = utils.create_input_node()
        o4 = utils.OpI2O1(o2.outputs["output"], i3)
        o5 = utils.OpI1O2(o4.outputs["output"])

<<<<<<< HEAD
        original, _ = processor.infer_processor(
=======
        original = graph.infer_graph(
>>>>>>> c3597fbe
            {
                "io_input_1": i1,
                "io_input_2": i3,
            },
            {
                "io_output_1": o5.outputs["output_1"],
                "io_output_2": o4.outputs["output"],
            },
        )
        logging.info("original:\n%s", original)

        proto = serialize.serialize(original)
        logging.info("proto:\n%s", proto)

        restored = serialize.unserialize(proto)
        logging.info("restored:\n%s", restored)

        self.assertEqual(len(original.samplings), len(restored.samplings))
        self.assertEqual(len(original.features), len(restored.features))
        self.assertEqual(len(original.operators), len(restored.operators))
        self.assertEqual(len(original.nodes), len(restored.nodes))
        self.assertEqual(original.inputs.keys(), restored.inputs.keys())
        self.assertEqual(original.outputs.keys(), restored.outputs.keys())
        # TODO: Deep equality tests.

        # Ensures that "original" and "restored" don't link to the same objects.
        self.assertFalse(
            serialize.all_identifiers(original.samplings)
            & serialize.all_identifiers(restored.samplings)
        )
        self.assertFalse(
            serialize.all_identifiers(original.features)
            & serialize.all_identifiers(restored.features)
        )
        self.assertFalse(
            serialize.all_identifiers(original.operators)
            & serialize.all_identifiers(restored.operators)
        )
        self.assertFalse(
            serialize.all_identifiers(original.nodes)
            & serialize.all_identifiers(restored.nodes)
        )
        self.assertFalse(
            serialize.all_identifiers(original.inputs.values())
            & serialize.all_identifiers(restored.inputs.values())
        )
        self.assertFalse(
            serialize.all_identifiers(original.outputs.values())
            & serialize.all_identifiers(restored.outputs.values())
        )

    def test_serialize_autonode(self):
        input_data = EventSet.from_dataframe(
            pd.DataFrame(
                {
                    "timestamp": [0.0, 2.0, 4.0, 6.0],
                    "f1": [1.0, 2.0, 3.0, 4.0],
                    "x": [1, 1, 2, 2],
                },
            ),
            index_names=["x"],
        )

        input_node = input_data.node()
        output_node = tp.simple_moving_average(input_node, 2.0)

<<<<<<< HEAD
        original, _ = processor.infer_processor(
=======
        original = graph.infer_graph(
>>>>>>> c3597fbe
            {"i": input_node},
            {"o": output_node},
        )
        logging.info("original:\n%s", original)

        proto = serialize.serialize(original)
        logging.info("proto:\n%s", proto)

        restored = serialize.unserialize(proto)
        logging.info("restored:\n%s", restored)

    def test_serialize_attributes(self):
        """
        Test serialization with different types of operator attributes
        """
        attributes = {
            "attr_int": 1,
            "attr_str": "hello",
            "attr_list": ["temporian", "rocks"],
            "attr_float": 5.0,
            "attr_bool": True,
            "attr_map": {"good": "bye", "nice": "to", "meet": "you"},
        }
        i_event = utils.create_input_node()
        operator = utils.OpWithAttributes(i_event, **attributes)

<<<<<<< HEAD
        original, _ = processor.infer_processor(
=======
        original = graph.infer_graph(
>>>>>>> c3597fbe
            inputs={"i_event": i_event},
            outputs={"output": operator.outputs["output"]},
        )
        logging.info("original:\n%s", original)

        proto = serialize.serialize(original)
        logging.info("proto:\n%s", proto)

        restored = serialize.unserialize(proto)
        logging.info("restored:\n%s", restored)

        self.assertEqual(len(original.operators), len(restored.operators))
        self.assertEqual(original.inputs.keys(), restored.inputs.keys())
        self.assertEqual(original.outputs.keys(), restored.outputs.keys())

        # Check all restored attributes for the only operator
        restored_attributes = list(restored.operators)[0].attributes
        for attr_name, attr_value in attributes.items():
            self.assertEqual(attr_value, restored_attributes[attr_name])

        self.assertFalse(
            serialize.all_identifiers(original.operators)
            & serialize.all_identifiers(restored.operators)
        )
        self.assertFalse(
            serialize.all_identifiers(original.inputs.values())
            & serialize.all_identifiers(restored.inputs.values())
        )
        self.assertFalse(
            serialize.all_identifiers(original.outputs.values())
            & serialize.all_identifiers(restored.outputs.values())
        )


if __name__ == "__main__":
    absltest.main()
<|MERGE_RESOLUTION|>--- conflicted
+++ resolved
@@ -1,176 +1,164 @@
-# Copyright 2021 Google LLC.
-#
-# Licensed under the Apache License, Version 2.0 (the "License");
-# you may not use this file except in compliance with the License.
-# You may obtain a copy of the License at
-#
-#     https://www.apache.org/licenses/LICENSE-2.0
-#
-# Unless required by applicable law or agreed to in writing, software
-# distributed under the License is distributed on an "AS IS" BASIS,
-# WITHOUT WARRANTIES OR CONDITIONS OF ANY KIND, either express or implied.
-# See the License for the specific language governing permissions and
-# limitations under the License.
-
-from absl import logging
-from absl.testing import absltest
-import pandas as pd
-
-import temporian as tp
-from temporian.core import serialize
-from temporian.core import graph
-from temporian.core.test import utils
-from temporian.implementation.numpy.data.event_set import EventSet
-
-
-class SerializeTest(absltest.TestCase):
-    def test_serialize(self):
-        i1 = utils.create_input_node()
-        o2 = utils.OpI1O1(i1)
-        i3 = utils.create_input_node()
-        o4 = utils.OpI2O1(o2.outputs["output"], i3)
-        o5 = utils.OpI1O2(o4.outputs["output"])
-
-<<<<<<< HEAD
-        original, _ = processor.infer_processor(
-=======
-        original = graph.infer_graph(
->>>>>>> c3597fbe
-            {
-                "io_input_1": i1,
-                "io_input_2": i3,
-            },
-            {
-                "io_output_1": o5.outputs["output_1"],
-                "io_output_2": o4.outputs["output"],
-            },
-        )
-        logging.info("original:\n%s", original)
-
-        proto = serialize.serialize(original)
-        logging.info("proto:\n%s", proto)
-
-        restored = serialize.unserialize(proto)
-        logging.info("restored:\n%s", restored)
-
-        self.assertEqual(len(original.samplings), len(restored.samplings))
-        self.assertEqual(len(original.features), len(restored.features))
-        self.assertEqual(len(original.operators), len(restored.operators))
-        self.assertEqual(len(original.nodes), len(restored.nodes))
-        self.assertEqual(original.inputs.keys(), restored.inputs.keys())
-        self.assertEqual(original.outputs.keys(), restored.outputs.keys())
-        # TODO: Deep equality tests.
-
-        # Ensures that "original" and "restored" don't link to the same objects.
-        self.assertFalse(
-            serialize.all_identifiers(original.samplings)
-            & serialize.all_identifiers(restored.samplings)
-        )
-        self.assertFalse(
-            serialize.all_identifiers(original.features)
-            & serialize.all_identifiers(restored.features)
-        )
-        self.assertFalse(
-            serialize.all_identifiers(original.operators)
-            & serialize.all_identifiers(restored.operators)
-        )
-        self.assertFalse(
-            serialize.all_identifiers(original.nodes)
-            & serialize.all_identifiers(restored.nodes)
-        )
-        self.assertFalse(
-            serialize.all_identifiers(original.inputs.values())
-            & serialize.all_identifiers(restored.inputs.values())
-        )
-        self.assertFalse(
-            serialize.all_identifiers(original.outputs.values())
-            & serialize.all_identifiers(restored.outputs.values())
-        )
-
-    def test_serialize_autonode(self):
-        input_data = EventSet.from_dataframe(
-            pd.DataFrame(
-                {
-                    "timestamp": [0.0, 2.0, 4.0, 6.0],
-                    "f1": [1.0, 2.0, 3.0, 4.0],
-                    "x": [1, 1, 2, 2],
-                },
-            ),
-            index_names=["x"],
-        )
-
-        input_node = input_data.node()
-        output_node = tp.simple_moving_average(input_node, 2.0)
-
-<<<<<<< HEAD
-        original, _ = processor.infer_processor(
-=======
-        original = graph.infer_graph(
->>>>>>> c3597fbe
-            {"i": input_node},
-            {"o": output_node},
-        )
-        logging.info("original:\n%s", original)
-
-        proto = serialize.serialize(original)
-        logging.info("proto:\n%s", proto)
-
-        restored = serialize.unserialize(proto)
-        logging.info("restored:\n%s", restored)
-
-    def test_serialize_attributes(self):
-        """
-        Test serialization with different types of operator attributes
-        """
-        attributes = {
-            "attr_int": 1,
-            "attr_str": "hello",
-            "attr_list": ["temporian", "rocks"],
-            "attr_float": 5.0,
-            "attr_bool": True,
-            "attr_map": {"good": "bye", "nice": "to", "meet": "you"},
-        }
-        i_event = utils.create_input_node()
-        operator = utils.OpWithAttributes(i_event, **attributes)
-
-<<<<<<< HEAD
-        original, _ = processor.infer_processor(
-=======
-        original = graph.infer_graph(
->>>>>>> c3597fbe
-            inputs={"i_event": i_event},
-            outputs={"output": operator.outputs["output"]},
-        )
-        logging.info("original:\n%s", original)
-
-        proto = serialize.serialize(original)
-        logging.info("proto:\n%s", proto)
-
-        restored = serialize.unserialize(proto)
-        logging.info("restored:\n%s", restored)
-
-        self.assertEqual(len(original.operators), len(restored.operators))
-        self.assertEqual(original.inputs.keys(), restored.inputs.keys())
-        self.assertEqual(original.outputs.keys(), restored.outputs.keys())
-
-        # Check all restored attributes for the only operator
-        restored_attributes = list(restored.operators)[0].attributes
-        for attr_name, attr_value in attributes.items():
-            self.assertEqual(attr_value, restored_attributes[attr_name])
-
-        self.assertFalse(
-            serialize.all_identifiers(original.operators)
-            & serialize.all_identifiers(restored.operators)
-        )
-        self.assertFalse(
-            serialize.all_identifiers(original.inputs.values())
-            & serialize.all_identifiers(restored.inputs.values())
-        )
-        self.assertFalse(
-            serialize.all_identifiers(original.outputs.values())
-            & serialize.all_identifiers(restored.outputs.values())
-        )
-
-
-if __name__ == "__main__":
-    absltest.main()
+# Copyright 2021 Google LLC.
+#
+# Licensed under the Apache License, Version 2.0 (the "License");
+# you may not use this file except in compliance with the License.
+# You may obtain a copy of the License at
+#
+#     https://www.apache.org/licenses/LICENSE-2.0
+#
+# Unless required by applicable law or agreed to in writing, software
+# distributed under the License is distributed on an "AS IS" BASIS,
+# WITHOUT WARRANTIES OR CONDITIONS OF ANY KIND, either express or implied.
+# See the License for the specific language governing permissions and
+# limitations under the License.
+
+from absl import logging
+from absl.testing import absltest
+import pandas as pd
+
+import temporian as tp
+from temporian.core import serialize
+from temporian.core import graph
+from temporian.core.test import utils
+from temporian.implementation.numpy.data.event_set import EventSet
+
+
+class SerializeTest(absltest.TestCase):
+    def test_serialize(self):
+        i1 = utils.create_input_node()
+        o2 = utils.OpI1O1(i1)
+        i3 = utils.create_input_node()
+        o4 = utils.OpI2O1(o2.outputs["output"], i3)
+        o5 = utils.OpI1O2(o4.outputs["output"])
+
+        original, _ = graph.infer_graph(
+            {
+                "io_input_1": i1,
+                "io_input_2": i3,
+            },
+            {
+                "io_output_1": o5.outputs["output_1"],
+                "io_output_2": o4.outputs["output"],
+            },
+        )
+        logging.info("original:\n%s", original)
+
+        proto = serialize.serialize(original)
+        logging.info("proto:\n%s", proto)
+
+        restored = serialize.unserialize(proto)
+        logging.info("restored:\n%s", restored)
+
+        self.assertEqual(len(original.samplings), len(restored.samplings))
+        self.assertEqual(len(original.features), len(restored.features))
+        self.assertEqual(len(original.operators), len(restored.operators))
+        self.assertEqual(len(original.nodes), len(restored.nodes))
+        self.assertEqual(original.inputs.keys(), restored.inputs.keys())
+        self.assertEqual(original.outputs.keys(), restored.outputs.keys())
+        # TODO: Deep equality tests.
+
+        # Ensures that "original" and "restored" don't link to the same objects.
+        self.assertFalse(
+            serialize.all_identifiers(original.samplings)
+            & serialize.all_identifiers(restored.samplings)
+        )
+        self.assertFalse(
+            serialize.all_identifiers(original.features)
+            & serialize.all_identifiers(restored.features)
+        )
+        self.assertFalse(
+            serialize.all_identifiers(original.operators)
+            & serialize.all_identifiers(restored.operators)
+        )
+        self.assertFalse(
+            serialize.all_identifiers(original.nodes)
+            & serialize.all_identifiers(restored.nodes)
+        )
+        self.assertFalse(
+            serialize.all_identifiers(original.inputs.values())
+            & serialize.all_identifiers(restored.inputs.values())
+        )
+        self.assertFalse(
+            serialize.all_identifiers(original.outputs.values())
+            & serialize.all_identifiers(restored.outputs.values())
+        )
+
+    def test_serialize_autonode(self):
+        input_data = EventSet.from_dataframe(
+            pd.DataFrame(
+                {
+                    "timestamp": [0.0, 2.0, 4.0, 6.0],
+                    "f1": [1.0, 2.0, 3.0, 4.0],
+                    "x": [1, 1, 2, 2],
+                },
+            ),
+            index_names=["x"],
+        )
+
+        input_node = input_data.node()
+        output_node = tp.simple_moving_average(input_node, 2.0)
+
+        original, _ = graph.infer_graph(
+            {"i": input_node},
+            {"o": output_node},
+        )
+        logging.info("original:\n%s", original)
+
+        proto = serialize.serialize(original)
+        logging.info("proto:\n%s", proto)
+
+        restored = serialize.unserialize(proto)
+        logging.info("restored:\n%s", restored)
+
+    def test_serialize_attributes(self):
+        """
+        Test serialization with different types of operator attributes
+        """
+        attributes = {
+            "attr_int": 1,
+            "attr_str": "hello",
+            "attr_list": ["temporian", "rocks"],
+            "attr_float": 5.0,
+            "attr_bool": True,
+            "attr_map": {"good": "bye", "nice": "to", "meet": "you"},
+        }
+        i_event = utils.create_input_node()
+        operator = utils.OpWithAttributes(i_event, **attributes)
+
+        original, _ = graph.infer_graph(
+            inputs={"i_event": i_event},
+            outputs={"output": operator.outputs["output"]},
+        )
+        logging.info("original:\n%s", original)
+
+        proto = serialize.serialize(original)
+        logging.info("proto:\n%s", proto)
+
+        restored = serialize.unserialize(proto)
+        logging.info("restored:\n%s", restored)
+
+        self.assertEqual(len(original.operators), len(restored.operators))
+        self.assertEqual(original.inputs.keys(), restored.inputs.keys())
+        self.assertEqual(original.outputs.keys(), restored.outputs.keys())
+
+        # Check all restored attributes for the only operator
+        restored_attributes = list(restored.operators)[0].attributes
+        for attr_name, attr_value in attributes.items():
+            self.assertEqual(attr_value, restored_attributes[attr_name])
+
+        self.assertFalse(
+            serialize.all_identifiers(original.operators)
+            & serialize.all_identifiers(restored.operators)
+        )
+        self.assertFalse(
+            serialize.all_identifiers(original.inputs.values())
+            & serialize.all_identifiers(restored.inputs.values())
+        )
+        self.assertFalse(
+            serialize.all_identifiers(original.outputs.values())
+            & serialize.all_identifiers(restored.outputs.values())
+        )
+
+
+if __name__ == "__main__":
+    absltest.main()