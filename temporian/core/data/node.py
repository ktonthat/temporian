--- conflicted
+++ resolved
@@ -506,15 +506,9 @@
 
     Usage example:
 
-<<<<<<< HEAD
         ```python
-        # Without index
-        a = source_node(features=[("f1", tp.float64), ("f2", tp.string)])
-=======
-        ```
         >>> # Without index
         >>> a = input_node(features=[("f1", tp.float64), ("f2", tp.str_)])
->>>>>>> 415e4c84
 
         >>> # With an index
         >>> a = input_node(
