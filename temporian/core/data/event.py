# Copyright 2021 Google LLC.
#
# Licensed under the Apache License, Version 2.0 (the "License");
# you may not use this file except in compliance with the License.
# You may obtain a copy of the License at
#
#     https://www.apache.org/licenses/LICENSE-2.0
#
# Unless required by applicable law or agreed to in writing, software
# distributed under the License is distributed on an "AS IS" BASIS,
# WITHOUT WARRANTIES OR CONDITIONS OF ANY KIND, either express or implied.
# See the License for the specific language governing permissions and
# limitations under the License.

"""An event is a collection (possibly empty) of timesampled feature values."""

from typing import Any, List, Optional

from temporian.core.data.feature import Feature
from temporian.core.data.sampling import Sampling


class Event(object):
    def __init__(
        self,
        features: List[Feature],
        sampling: Sampling,
<<<<<<< HEAD
        name: Optional[str] = None,
=======
        creator: Optional[Any],
>>>>>>> ee774f1f
        # TODO: make Operator the creator's type. I don't know how to circumvent
        # the cyclical import error
        name: Optional[str] = None,
    ):
        self._features = features
        self._sampling = sampling
        self._name = name
        self._creator = creator
        self._name = name

    def __getitem__(self, feature_names: List[str]) -> "Event":
        # import select operator
        from temporian.core.operators.select import select

        # return select output
        return select(self, feature_names)

    def __repr__(self) -> str:
        features_print = "\n\t\t".join(
            [str(feature) for feature in self._features]
        )
        return (
            "Event: { \n"
            "\tfeatures: {\n"
            f"\t\t{features_print}\n"
            "\t},\n"
            f"\tsampling: {self._sampling},\n"
<<<<<<< HEAD
            f"\tid:{id(self)},\n"
            f"\tname:{self._name}\n"
            "}}"
=======
            f"\tname: {self._name},\n"
            f"\tcreator: {self._creator},\n"
            f"\tid:{id(self)}\n"
            "\t}"
>>>>>>> ee774f1f
        )

    def sampling(self):
        return self._sampling

    def features(self):
        return self._features

    def name(self) -> str:
        return self._name

    def creator(self):
        return self._creator

    def set_name(self, name) -> None:
        self._name = name
<<<<<<< HEAD

=======

    def set_creator(self, creator):
        self._creator = creator


def input_event(
    features: List[Feature], index: List[str] = [], name: Optional[str] = None
) -> Event:
>>>>>>> ee774f1f

def input_event(
    features: List[Feature], index: List[str] = [], name: Optional[str] = None
) -> Event:
    sampling = Sampling(index=index, creator=None)

    for feature in features:
        if feature.sampling() is not None:
            raise ValueError(
                "Cannot call input_event on already linked features."
            )
        feature.set_sampling(sampling)

    return Event(
        features=features,
        sampling=sampling,
        name=name,
<<<<<<< HEAD
=======
        creator=None,
>>>>>>> ee774f1f
    )<|MERGE_RESOLUTION|>--- conflicted
+++ resolved
@@ -25,18 +25,13 @@
         self,
         features: List[Feature],
         sampling: Sampling,
-<<<<<<< HEAD
         name: Optional[str] = None,
-=======
-        creator: Optional[Any],
->>>>>>> ee774f1f
         # TODO: make Operator the creator's type. I don't know how to circumvent
         # the cyclical import error
-        name: Optional[str] = None,
+        creator: Optional[Any] = None,
     ):
         self._features = features
         self._sampling = sampling
-        self._name = name
         self._creator = creator
         self._name = name
 
@@ -57,16 +52,10 @@
             f"\t\t{features_print}\n"
             "\t},\n"
             f"\tsampling: {self._sampling},\n"
-<<<<<<< HEAD
-            f"\tid:{id(self)},\n"
-            f"\tname:{self._name}\n"
-            "}}"
-=======
             f"\tname: {self._name},\n"
             f"\tcreator: {self._creator},\n"
             f"\tid:{id(self)}\n"
             "\t}"
->>>>>>> ee774f1f
         )
 
     def sampling(self):
@@ -83,18 +72,10 @@
 
     def set_name(self, name) -> None:
         self._name = name
-<<<<<<< HEAD
-
-=======
 
     def set_creator(self, creator):
         self._creator = creator
 
-
-def input_event(
-    features: List[Feature], index: List[str] = [], name: Optional[str] = None
-) -> Event:
->>>>>>> ee774f1f
 
 def input_event(
     features: List[Feature], index: List[str] = [], name: Optional[str] = None
@@ -112,8 +93,5 @@
         features=features,
         sampling=sampling,
         name=name,
-<<<<<<< HEAD
-=======
         creator=None,
->>>>>>> ee774f1f
     )