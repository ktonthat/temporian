# Copyright 2021 Google LLC.
#
# Licensed under the Apache License, Version 2.0 (the "License");
# you may not use this file except in compliance with the License.
# You may obtain a copy of the License at
#
#     https://www.apache.org/licenses/LICENSE-2.0
#
# Unless required by applicable law or agreed to in writing, software
# distributed under the License is distributed on an "AS IS" BASIS,
# WITHOUT WARRANTIES OR CONDITIONS OF ANY KIND, either express or implied.
# See the License for the specific language governing permissions and
# limitations under the License.

"""Serialization / unserialization of a processor."""

from google.protobuf import text_format

from typing import Set, Union, Any, Dict, Tuple, List, Optional

from temporian.core.data.event import Event
from temporian.core.data.feature import Feature
from temporian.core.data.sampling import Sampling
from temporian.core.operators import base
from temporian.core.data import dtype as dtype_lib
from temporian.core import operator_lib
from temporian.proto import core_pb2 as pb
from temporian.core import processor


def save(
    inputs: Optional[processor.MultipleEventArg],
    outputs: processor.MultipleEventArg,
    path: str,
<<<<<<< HEAD
    infer_inputs: bool = False,
=======
>>>>>>> ee774f1f
) -> None:
    """Saves the computation between "inputs" and "outputs" into a file.

    Usage example:
        a = t.input_event(...)
        b = t.sma(a, window_length=7)
        t.save(inputs={"io_a": a}, outputs={"io_b": b}, path="processor.tem")

        inputs, outputs = t.load(path="processor.tem")
        print(t.evaluate(
            query=outputs["io_b"],
            input_data{inputs["io_a"]: pandas.DataFrame(...)}
        ))


    Args:
        inputs: Input events. If None, the inputs is infered. In this case,
            input event have to be named.
        outputs: Output events.
        path: The file path.
        infer_inputs: If true, infers the inputs.
    """

    # TODO: Add support for compressed / binary serialization.

<<<<<<< HEAD
    if infer_inputs:
        if inputs is not None:
            raise ValueError("If infer_inputs=True, inputs should be None")
    else:
        if inputs is None:
            raise ValueError("If infer_inputs=False, inputs should be None")
=======
    if inputs is not None:
>>>>>>> ee774f1f
        inputs = processor.normalize_multiple_event_arg(inputs)

    outputs = processor.normalize_multiple_event_arg(outputs)

<<<<<<< HEAD
    p = processor.infer_processor(
        inputs=inputs, outputs=outputs, infer_inputs=infer_inputs
    )
=======
    p = processor.infer_processor(inputs=inputs, outputs=outputs)
>>>>>>> ee774f1f
    proto = serialize(p)
    with open(path, "w") as f:
        f.write(text_format.MessageToString(proto))


def load(
    path: str, squeeze: bool = False
) -> Tuple[Dict[str, Event], Dict[str, Event]]:
    """Load a processor from a file.

    Args:
        path: File path.
        squeeze: If true, and if the input/output contains a single event,
            returns an event (instead of a dictionary of events).

    Returns:
        The inputs and outputs events.
    """

    with open(path, "r") as f:
        proto = text_format.Parse(f.read(), pb.Processor())
    p = unserialize(proto)

    inputs = p.inputs()
    outputs = p.outputs()

    if squeeze and len(inputs) == 1:
        inputs = list(inputs.values())[0]

    if squeeze and len(outputs) == 1:
        outputs = list(outputs.values())[0]

    return inputs, outputs


def serialize(src: processor.Preprocessor) -> pb.Processor:
    """Serializes a processor into an equivalent protobuffer."""

    return pb.Processor(
        operators=[_serialize_operator(o) for o in src.operators()],
        events=[_serialize_event(e) for e in src.events()],
        features=[_serialize_feature(f) for f in src.features()],
        samplings=[_serialize_sampling(s) for s in src.samplings()],
        inputs=[_serialize_io_signature(k, e) for k, e in src.inputs().items()],
        outputs=[
            _serialize_io_signature(k, e) for k, e in src.outputs().items()
        ],
    )


def unserialize(src: pb.Processor) -> processor.Preprocessor:
    """Unserializes a protobuffer into a processor."""

    # Decode the components.
    # All the fields except for the "creator" ones are set.
    samplings = {s.id: _unserialize_sampling(s) for s in src.samplings}
    features = {f.id: _unserialize_feature(f, samplings) for f in src.features}
    events = {
        e.id: _unserialize_event(e, samplings, features) for e in src.events
    }
    operators = {o.id: _unserialize_operator(o, events) for o in src.operators}

    # Set the creator fields.
    def get_creator(op_id: str) -> base.Operator:
        if op_id not in operators:
            raise ValueError(f"Non existing creator operator {op_id}")
        return operators[op_id]

    for src_event in src.events:
        if src_event.creator_operator_id:
            events[src_event.id].set_creator(
                get_creator(src_event.creator_operator_id)
            )
    for src_feature in src.features:
        if src_feature.creator_operator_id:
            features[src_feature.id].set_creator(
                get_creator(src_feature.creator_operator_id)
            )
    for src_sampling in src.samplings:
        if src_sampling.creator_operator_id:
            samplings[src_sampling.id].set_creator(
                get_creator(src_sampling.creator_operator_id)
            )

    # Copy extracted items.
    p = processor.Preprocessor()
    for sampling in samplings.values():
        p.samplings().add(sampling)
    for event in events.values():
        p.events().add(event)
    for feature in features.values():
        p.features().add(feature)
    for operator in operators.values():
        p.operators().add(operator)

    # IO Signature
    def get_event(event_id: str) -> Event:
        if event_id not in events:
            raise ValueError(f"Non existing event {event_id}")
        return events[event_id]

    for item in src.inputs:
        p.inputs()[item.key] = get_event(item.event_id)

    for item in src.outputs:
        p.outputs()[item.key] = get_event(item.event_id)

    return p


def _identifier(item: Any) -> str:
    """Unique identifier about an object within a processor."""

    return str(id(item))


def all_identifier(collection: Any) -> Set[str]:
    """Builds the set of identifiers of a collections of events/features/..."""

    return {_identifier(x) for x in collection}


def _serialize_operator(src: base.Operator) -> pb.Operator:
    return pb.Operator(
        id=_identifier(src),
        operator_def_key=src.definition().key,
        inputs=[
            pb.Operator.EventArgument(key=k, event_id=_identifier(v))
            for k, v in src.inputs().items()
        ],
        outputs=[
            pb.Operator.EventArgument(key=k, event_id=_identifier(v))
            for k, v in src.outputs().items()
        ],
        attributes=[
            _attribute_to_proto(k, v) for k, v in src.attributes().items()
        ],
    )


def _unserialize_operator(
    src: pb.Operator, events: Dict[str, Event]
) -> base.Operator:
    operator_class = operator_lib.get_operator_class(src.operator_def_key)

    def get_event(key):
        if key not in events:
            raise ValueError(f"Non existing event {key}")
        return events[key]

    input_args = {x.key: get_event(x.event_id) for x in src.inputs}
    output_args = {x.key: get_event(x.event_id) for x in src.outputs}
    attribute_args = {x.key: _attribute_from_proto(x) for x in src.attributes}

    # We construct the operator.
    op = operator_class(**input_args, **attribute_args)

    # Check that the operator signature matches the expected one.
    if op.inputs().keys() != input_args.keys():
        raise ValueError(
            f"Restoring the operator {src.operator_def_key} lead "
            "to an unexpected input signature. "
            f"Expected: {input_args.keys()} Effective: {op.inputs().keys()}"
        )

    if op.outputs().keys() != output_args.keys():
        raise ValueError(
            f"Restoring the operator {src.operator_def_key} lead "
            "to an unexpected output signature. "
            f"Expected: {output_args.keys()} Effective: {op.outputs().keys()}"
        )

    if op.attributes().keys() != attribute_args.keys():
        raise ValueError(
            f"Restoring the operator {src.operator_def_key} lead to an"
            " unexpected attributes signature. Expected:"
            f" {attribute_args.keys()} Effective: {op.attributes().keys()}"
        )
    # TODO: Deep check of equality of the inputs / outputs / attributes

    # Override the inputs / outputs / attributes
    op.set_inputs(input_args)
    op.set_outputs(output_args)
    op.set_attributes(attribute_args)
    return op


def _serialize_event(src: Event) -> pb.Event:
    return pb.Event(
        id=_identifier(src),
        sampling_id=_identifier(src.sampling()),
        feature_ids=[_identifier(f) for f in src.features()],
        name=src.name(),
<<<<<<< HEAD
=======
        creator_operator_id=(
            _identifier(src.creator()) if src.creator() is not None else None
        ),
>>>>>>> ee774f1f
    )


def _unserialize_event(
    src: pb.Event, samplings: Dict[str, Sampling], features: Dict[str, Feature]
) -> Event:
    if src.sampling_id not in samplings:
        raise ValueError(f"Non existing sampling {src.sampling_id}")

    def get_feature(key):
        if key not in features:
            raise ValueError(f"Non existing feature {key}")
        return features[key]

    return Event(
        sampling=samplings[src.sampling_id],
        features=[get_feature(f) for f in src.feature_ids],
        name=src.name,
<<<<<<< HEAD
=======
        creator=None,
>>>>>>> ee774f1f
    )


def _serialize_feature(src: Feature) -> pb.Feature:
    return pb.Feature(
        id=_identifier(src),
        name=src.name(),
        dtype=_serialize_dtype(src.dtype()),
        sampling_id=_identifier(src.sampling()),
        creator_operator_id=(
            _identifier(src.creator()) if src.creator() is not None else None
        ),
    )


def _unserialize_feature(
    src: pb.Feature, samplings: Dict[str, Sampling]
) -> Feature:
    if src.sampling_id not in samplings:
        raise ValueError(f"Non existing sampling {src.sampling_id}")

    return Feature(
        name=src.name,
        dtype=_unserialize_dtype(src.dtype),
        sampling=samplings[src.sampling_id],
        creator=None,
    )


def _serialize_sampling(src: Sampling) -> pb.Sampling:
    return pb.Sampling(
        id=_identifier(src),
        index=src.index(),
        creator_operator_id=(
            _identifier(src.creator()) if src.creator() is not None else None
        ),
    )


def _unserialize_sampling(src: pb.Sampling) -> Sampling:
    return Sampling(index=src.index, creator=None)


def _serialize_dtype(dtype) -> pb.Feature.DType:
    if dtype not in DTYPE_MAPPING:
        raise ValueError(f"Non supported type {dtype}")
    return DTYPE_MAPPING[dtype]


def _unserialize_dtype(dtype: pb.Feature.DType):
    if dtype not in INV_DTYPE_MAPPING:
        raise ValueError(f"Non supported type {dtype}")
    return INV_DTYPE_MAPPING[dtype]


DTYPE_MAPPING = {
    dtype_lib.FLOAT64: pb.Feature.DType.FLOAT64,
    dtype_lib.FLOAT32: pb.Feature.DType.FLOAT32,
    dtype_lib.INT64: pb.Feature.DType.INT64,
    dtype_lib.INT32: pb.Feature.DType.INT32,
}
INV_DTYPE_MAPPING = {v: k for k, v in DTYPE_MAPPING.items()}


def _attribute_to_proto(
    key: str, value: Union[str, int]
) -> pb.Operator.Attribute:
    if isinstance(value, str):
        return pb.Operator.Attribute(key=key, str=value)
    elif isinstance(value, int):
        return pb.Operator.Attribute(key=key, integer_64=value)
    else:
        raise ValueError(
            f"Non supported type {type(value)} for attribute {key}={value}"
        )


def _attribute_from_proto(src: pb.Operator.Attribute) -> Union[str, int]:
    if src.HasField("integer_64"):
        return src.integer_64
    elif src.HasField("str"):
        return src.str
    else:
        raise ValueError(f"Non supported proto attribute {src}")


def _serialize_io_signature(key: str, event: Event):
    return pb.IOSignature(
        key=key,
        event_id=_identifier(event),
    )
<|MERGE_RESOLUTION|>--- conflicted
+++ resolved
@@ -1,396 +1,370 @@
-# Copyright 2021 Google LLC.
-#
-# Licensed under the Apache License, Version 2.0 (the "License");
-# you may not use this file except in compliance with the License.
-# You may obtain a copy of the License at
-#
-#     https://www.apache.org/licenses/LICENSE-2.0
-#
-# Unless required by applicable law or agreed to in writing, software
-# distributed under the License is distributed on an "AS IS" BASIS,
-# WITHOUT WARRANTIES OR CONDITIONS OF ANY KIND, either express or implied.
-# See the License for the specific language governing permissions and
-# limitations under the License.
-
-"""Serialization / unserialization of a processor."""
-
-from google.protobuf import text_format
-
-from typing import Set, Union, Any, Dict, Tuple, List, Optional
-
-from temporian.core.data.event import Event
-from temporian.core.data.feature import Feature
-from temporian.core.data.sampling import Sampling
-from temporian.core.operators import base
-from temporian.core.data import dtype as dtype_lib
-from temporian.core import operator_lib
-from temporian.proto import core_pb2 as pb
-from temporian.core import processor
-
-
-def save(
-    inputs: Optional[processor.MultipleEventArg],
-    outputs: processor.MultipleEventArg,
-    path: str,
-<<<<<<< HEAD
-    infer_inputs: bool = False,
-=======
->>>>>>> ee774f1f
-) -> None:
-    """Saves the computation between "inputs" and "outputs" into a file.
-
-    Usage example:
-        a = t.input_event(...)
-        b = t.sma(a, window_length=7)
-        t.save(inputs={"io_a": a}, outputs={"io_b": b}, path="processor.tem")
-
-        inputs, outputs = t.load(path="processor.tem")
-        print(t.evaluate(
-            query=outputs["io_b"],
-            input_data{inputs["io_a"]: pandas.DataFrame(...)}
-        ))
-
-
-    Args:
-        inputs: Input events. If None, the inputs is infered. In this case,
-            input event have to be named.
-        outputs: Output events.
-        path: The file path.
-        infer_inputs: If true, infers the inputs.
-    """
-
-    # TODO: Add support for compressed / binary serialization.
-
-<<<<<<< HEAD
-    if infer_inputs:
-        if inputs is not None:
-            raise ValueError("If infer_inputs=True, inputs should be None")
-    else:
-        if inputs is None:
-            raise ValueError("If infer_inputs=False, inputs should be None")
-=======
-    if inputs is not None:
->>>>>>> ee774f1f
-        inputs = processor.normalize_multiple_event_arg(inputs)
-
-    outputs = processor.normalize_multiple_event_arg(outputs)
-
-<<<<<<< HEAD
-    p = processor.infer_processor(
-        inputs=inputs, outputs=outputs, infer_inputs=infer_inputs
-    )
-=======
-    p = processor.infer_processor(inputs=inputs, outputs=outputs)
->>>>>>> ee774f1f
-    proto = serialize(p)
-    with open(path, "w") as f:
-        f.write(text_format.MessageToString(proto))
-
-
-def load(
-    path: str, squeeze: bool = False
-) -> Tuple[Dict[str, Event], Dict[str, Event]]:
-    """Load a processor from a file.
-
-    Args:
-        path: File path.
-        squeeze: If true, and if the input/output contains a single event,
-            returns an event (instead of a dictionary of events).
-
-    Returns:
-        The inputs and outputs events.
-    """
-
-    with open(path, "r") as f:
-        proto = text_format.Parse(f.read(), pb.Processor())
-    p = unserialize(proto)
-
-    inputs = p.inputs()
-    outputs = p.outputs()
-
-    if squeeze and len(inputs) == 1:
-        inputs = list(inputs.values())[0]
-
-    if squeeze and len(outputs) == 1:
-        outputs = list(outputs.values())[0]
-
-    return inputs, outputs
-
-
-def serialize(src: processor.Preprocessor) -> pb.Processor:
-    """Serializes a processor into an equivalent protobuffer."""
-
-    return pb.Processor(
-        operators=[_serialize_operator(o) for o in src.operators()],
-        events=[_serialize_event(e) for e in src.events()],
-        features=[_serialize_feature(f) for f in src.features()],
-        samplings=[_serialize_sampling(s) for s in src.samplings()],
-        inputs=[_serialize_io_signature(k, e) for k, e in src.inputs().items()],
-        outputs=[
-            _serialize_io_signature(k, e) for k, e in src.outputs().items()
-        ],
-    )
-
-
-def unserialize(src: pb.Processor) -> processor.Preprocessor:
-    """Unserializes a protobuffer into a processor."""
-
-    # Decode the components.
-    # All the fields except for the "creator" ones are set.
-    samplings = {s.id: _unserialize_sampling(s) for s in src.samplings}
-    features = {f.id: _unserialize_feature(f, samplings) for f in src.features}
-    events = {
-        e.id: _unserialize_event(e, samplings, features) for e in src.events
-    }
-    operators = {o.id: _unserialize_operator(o, events) for o in src.operators}
-
-    # Set the creator fields.
-    def get_creator(op_id: str) -> base.Operator:
-        if op_id not in operators:
-            raise ValueError(f"Non existing creator operator {op_id}")
-        return operators[op_id]
-
-    for src_event in src.events:
-        if src_event.creator_operator_id:
-            events[src_event.id].set_creator(
-                get_creator(src_event.creator_operator_id)
-            )
-    for src_feature in src.features:
-        if src_feature.creator_operator_id:
-            features[src_feature.id].set_creator(
-                get_creator(src_feature.creator_operator_id)
-            )
-    for src_sampling in src.samplings:
-        if src_sampling.creator_operator_id:
-            samplings[src_sampling.id].set_creator(
-                get_creator(src_sampling.creator_operator_id)
-            )
-
-    # Copy extracted items.
-    p = processor.Preprocessor()
-    for sampling in samplings.values():
-        p.samplings().add(sampling)
-    for event in events.values():
-        p.events().add(event)
-    for feature in features.values():
-        p.features().add(feature)
-    for operator in operators.values():
-        p.operators().add(operator)
-
-    # IO Signature
-    def get_event(event_id: str) -> Event:
-        if event_id not in events:
-            raise ValueError(f"Non existing event {event_id}")
-        return events[event_id]
-
-    for item in src.inputs:
-        p.inputs()[item.key] = get_event(item.event_id)
-
-    for item in src.outputs:
-        p.outputs()[item.key] = get_event(item.event_id)
-
-    return p
-
-
-def _identifier(item: Any) -> str:
-    """Unique identifier about an object within a processor."""
-
-    return str(id(item))
-
-
-def all_identifier(collection: Any) -> Set[str]:
-    """Builds the set of identifiers of a collections of events/features/..."""
-
-    return {_identifier(x) for x in collection}
-
-
-def _serialize_operator(src: base.Operator) -> pb.Operator:
-    return pb.Operator(
-        id=_identifier(src),
-        operator_def_key=src.definition().key,
-        inputs=[
-            pb.Operator.EventArgument(key=k, event_id=_identifier(v))
-            for k, v in src.inputs().items()
-        ],
-        outputs=[
-            pb.Operator.EventArgument(key=k, event_id=_identifier(v))
-            for k, v in src.outputs().items()
-        ],
-        attributes=[
-            _attribute_to_proto(k, v) for k, v in src.attributes().items()
-        ],
-    )
-
-
-def _unserialize_operator(
-    src: pb.Operator, events: Dict[str, Event]
-) -> base.Operator:
-    operator_class = operator_lib.get_operator_class(src.operator_def_key)
-
-    def get_event(key):
-        if key not in events:
-            raise ValueError(f"Non existing event {key}")
-        return events[key]
-
-    input_args = {x.key: get_event(x.event_id) for x in src.inputs}
-    output_args = {x.key: get_event(x.event_id) for x in src.outputs}
-    attribute_args = {x.key: _attribute_from_proto(x) for x in src.attributes}
-
-    # We construct the operator.
-    op = operator_class(**input_args, **attribute_args)
-
-    # Check that the operator signature matches the expected one.
-    if op.inputs().keys() != input_args.keys():
-        raise ValueError(
-            f"Restoring the operator {src.operator_def_key} lead "
-            "to an unexpected input signature. "
-            f"Expected: {input_args.keys()} Effective: {op.inputs().keys()}"
-        )
-
-    if op.outputs().keys() != output_args.keys():
-        raise ValueError(
-            f"Restoring the operator {src.operator_def_key} lead "
-            "to an unexpected output signature. "
-            f"Expected: {output_args.keys()} Effective: {op.outputs().keys()}"
-        )
-
-    if op.attributes().keys() != attribute_args.keys():
-        raise ValueError(
-            f"Restoring the operator {src.operator_def_key} lead to an"
-            " unexpected attributes signature. Expected:"
-            f" {attribute_args.keys()} Effective: {op.attributes().keys()}"
-        )
-    # TODO: Deep check of equality of the inputs / outputs / attributes
-
-    # Override the inputs / outputs / attributes
-    op.set_inputs(input_args)
-    op.set_outputs(output_args)
-    op.set_attributes(attribute_args)
-    return op
-
-
-def _serialize_event(src: Event) -> pb.Event:
-    return pb.Event(
-        id=_identifier(src),
-        sampling_id=_identifier(src.sampling()),
-        feature_ids=[_identifier(f) for f in src.features()],
-        name=src.name(),
-<<<<<<< HEAD
-=======
-        creator_operator_id=(
-            _identifier(src.creator()) if src.creator() is not None else None
-        ),
->>>>>>> ee774f1f
-    )
-
-
-def _unserialize_event(
-    src: pb.Event, samplings: Dict[str, Sampling], features: Dict[str, Feature]
-) -> Event:
-    if src.sampling_id not in samplings:
-        raise ValueError(f"Non existing sampling {src.sampling_id}")
-
-    def get_feature(key):
-        if key not in features:
-            raise ValueError(f"Non existing feature {key}")
-        return features[key]
-
-    return Event(
-        sampling=samplings[src.sampling_id],
-        features=[get_feature(f) for f in src.feature_ids],
-        name=src.name,
-<<<<<<< HEAD
-=======
-        creator=None,
->>>>>>> ee774f1f
-    )
-
-
-def _serialize_feature(src: Feature) -> pb.Feature:
-    return pb.Feature(
-        id=_identifier(src),
-        name=src.name(),
-        dtype=_serialize_dtype(src.dtype()),
-        sampling_id=_identifier(src.sampling()),
-        creator_operator_id=(
-            _identifier(src.creator()) if src.creator() is not None else None
-        ),
-    )
-
-
-def _unserialize_feature(
-    src: pb.Feature, samplings: Dict[str, Sampling]
-) -> Feature:
-    if src.sampling_id not in samplings:
-        raise ValueError(f"Non existing sampling {src.sampling_id}")
-
-    return Feature(
-        name=src.name,
-        dtype=_unserialize_dtype(src.dtype),
-        sampling=samplings[src.sampling_id],
-        creator=None,
-    )
-
-
-def _serialize_sampling(src: Sampling) -> pb.Sampling:
-    return pb.Sampling(
-        id=_identifier(src),
-        index=src.index(),
-        creator_operator_id=(
-            _identifier(src.creator()) if src.creator() is not None else None
-        ),
-    )
-
-
-def _unserialize_sampling(src: pb.Sampling) -> Sampling:
-    return Sampling(index=src.index, creator=None)
-
-
-def _serialize_dtype(dtype) -> pb.Feature.DType:
-    if dtype not in DTYPE_MAPPING:
-        raise ValueError(f"Non supported type {dtype}")
-    return DTYPE_MAPPING[dtype]
-
-
-def _unserialize_dtype(dtype: pb.Feature.DType):
-    if dtype not in INV_DTYPE_MAPPING:
-        raise ValueError(f"Non supported type {dtype}")
-    return INV_DTYPE_MAPPING[dtype]
-
-
-DTYPE_MAPPING = {
-    dtype_lib.FLOAT64: pb.Feature.DType.FLOAT64,
-    dtype_lib.FLOAT32: pb.Feature.DType.FLOAT32,
-    dtype_lib.INT64: pb.Feature.DType.INT64,
-    dtype_lib.INT32: pb.Feature.DType.INT32,
-}
-INV_DTYPE_MAPPING = {v: k for k, v in DTYPE_MAPPING.items()}
-
-
-def _attribute_to_proto(
-    key: str, value: Union[str, int]
-) -> pb.Operator.Attribute:
-    if isinstance(value, str):
-        return pb.Operator.Attribute(key=key, str=value)
-    elif isinstance(value, int):
-        return pb.Operator.Attribute(key=key, integer_64=value)
-    else:
-        raise ValueError(
-            f"Non supported type {type(value)} for attribute {key}={value}"
-        )
-
-
-def _attribute_from_proto(src: pb.Operator.Attribute) -> Union[str, int]:
-    if src.HasField("integer_64"):
-        return src.integer_64
-    elif src.HasField("str"):
-        return src.str
-    else:
-        raise ValueError(f"Non supported proto attribute {src}")
-
-
-def _serialize_io_signature(key: str, event: Event):
-    return pb.IOSignature(
-        key=key,
-        event_id=_identifier(event),
-    )
+# Copyright 2021 Google LLC.
+#
+# Licensed under the Apache License, Version 2.0 (the "License");
+# you may not use this file except in compliance with the License.
+# You may obtain a copy of the License at
+#
+#     https://www.apache.org/licenses/LICENSE-2.0
+#
+# Unless required by applicable law or agreed to in writing, software
+# distributed under the License is distributed on an "AS IS" BASIS,
+# WITHOUT WARRANTIES OR CONDITIONS OF ANY KIND, either express or implied.
+# See the License for the specific language governing permissions and
+# limitations under the License.
+
+"""Serialization / unserialization of a processor."""
+
+from google.protobuf import text_format
+
+from typing import Set, Union, Any, Dict, Tuple, List, Optional
+
+from temporian.core.data.event import Event
+from temporian.core.data.feature import Feature
+from temporian.core.data.sampling import Sampling
+from temporian.core.operators import base
+from temporian.core.data import dtype as dtype_lib
+from temporian.core import operator_lib
+from temporian.proto import core_pb2 as pb
+from temporian.core import processor
+
+
+def save(
+    inputs: Optional[processor.MultipleEventArg],
+    outputs: processor.MultipleEventArg,
+    path: str,
+) -> None:
+    """Saves the computation between "inputs" and "outputs" into a file.
+
+    Usage example:
+        a = t.input_event(...)
+        b = t.sma(a, window_length=7)
+        t.save(inputs={"io_a": a}, outputs={"io_b": b}, path="processor.tem")
+
+        inputs, outputs = t.load(path="processor.tem")
+        print(t.evaluate(
+            query=outputs["io_b"],
+            input_data{inputs["io_a"]: pandas.DataFrame(...)}
+        ))
+
+
+    Args:
+        inputs: Input events. If None, the inputs is infered. In this case,
+            input event have to be named.
+        outputs: Output events.
+        path: The file path.
+    """
+
+    # TODO: Add support for compressed / binary serialization.
+
+    if inputs is not None:
+        inputs = processor.normalize_multiple_event_arg(inputs)
+
+    outputs = processor.normalize_multiple_event_arg(outputs)
+
+    p = processor.infer_processor(inputs=inputs, outputs=outputs)
+    proto = serialize(p)
+    with open(path, "w") as f:
+        f.write(text_format.MessageToString(proto))
+
+
+def load(
+    path: str, squeeze: bool = False
+) -> Tuple[Dict[str, Event], Dict[str, Event]]:
+    """Load a processor from a file.
+
+    Args:
+        path: File path.
+        squeeze: If true, and if the input/output contains a single event,
+            returns an event (instead of a dictionary of events).
+
+    Returns:
+        The inputs and outputs events.
+    """
+
+    with open(path, "r") as f:
+        proto = text_format.Parse(f.read(), pb.Processor())
+    p = unserialize(proto)
+
+    inputs = p.inputs()
+    outputs = p.outputs()
+
+    if squeeze and len(inputs) == 1:
+        inputs = list(inputs.values())[0]
+
+    if squeeze and len(outputs) == 1:
+        outputs = list(outputs.values())[0]
+
+    return inputs, outputs
+
+
+def serialize(src: processor.Preprocessor) -> pb.Processor:
+    """Serializes a processor into an equivalent protobuffer."""
+
+    return pb.Processor(
+        operators=[_serialize_operator(o) for o in src.operators()],
+        events=[_serialize_event(e) for e in src.events()],
+        features=[_serialize_feature(f) for f in src.features()],
+        samplings=[_serialize_sampling(s) for s in src.samplings()],
+        inputs=[_serialize_io_signature(k, e) for k, e in src.inputs().items()],
+        outputs=[
+            _serialize_io_signature(k, e) for k, e in src.outputs().items()
+        ],
+    )
+
+
+def unserialize(src: pb.Processor) -> processor.Preprocessor:
+    """Unserializes a protobuffer into a processor."""
+
+    # Decode the components.
+    # All the fields except for the "creator" ones are set.
+    samplings = {s.id: _unserialize_sampling(s) for s in src.samplings}
+    features = {f.id: _unserialize_feature(f, samplings) for f in src.features}
+    events = {
+        e.id: _unserialize_event(e, samplings, features) for e in src.events
+    }
+    operators = {o.id: _unserialize_operator(o, events) for o in src.operators}
+
+    # Set the creator fields.
+    def get_creator(op_id: str) -> base.Operator:
+        if op_id not in operators:
+            raise ValueError(f"Non existing creator operator {op_id}")
+        return operators[op_id]
+
+    for src_event in src.events:
+        if src_event.creator_operator_id:
+            events[src_event.id].set_creator(
+                get_creator(src_event.creator_operator_id)
+            )
+    for src_feature in src.features:
+        if src_feature.creator_operator_id:
+            features[src_feature.id].set_creator(
+                get_creator(src_feature.creator_operator_id)
+            )
+    for src_sampling in src.samplings:
+        if src_sampling.creator_operator_id:
+            samplings[src_sampling.id].set_creator(
+                get_creator(src_sampling.creator_operator_id)
+            )
+
+    # Copy extracted items.
+    p = processor.Preprocessor()
+    for sampling in samplings.values():
+        p.samplings().add(sampling)
+    for event in events.values():
+        p.events().add(event)
+    for feature in features.values():
+        p.features().add(feature)
+    for operator in operators.values():
+        p.operators().add(operator)
+
+    # IO Signature
+    def get_event(event_id: str) -> Event:
+        if event_id not in events:
+            raise ValueError(f"Non existing event {event_id}")
+        return events[event_id]
+
+    for item in src.inputs:
+        p.inputs()[item.key] = get_event(item.event_id)
+
+    for item in src.outputs:
+        p.outputs()[item.key] = get_event(item.event_id)
+
+    return p
+
+
+def _identifier(item: Any) -> str:
+    """Unique identifier about an object within a processor."""
+
+    return str(id(item))
+
+
+def all_identifier(collection: Any) -> Set[str]:
+    """Builds the set of identifiers of a collections of events/features/..."""
+
+    return {_identifier(x) for x in collection}
+
+
+def _serialize_operator(src: base.Operator) -> pb.Operator:
+    return pb.Operator(
+        id=_identifier(src),
+        operator_def_key=src.definition().key,
+        inputs=[
+            pb.Operator.EventArgument(key=k, event_id=_identifier(v))
+            for k, v in src.inputs().items()
+        ],
+        outputs=[
+            pb.Operator.EventArgument(key=k, event_id=_identifier(v))
+            for k, v in src.outputs().items()
+        ],
+        attributes=[
+            _attribute_to_proto(k, v) for k, v in src.attributes().items()
+        ],
+    )
+
+
+def _unserialize_operator(
+    src: pb.Operator, events: Dict[str, Event]
+) -> base.Operator:
+    operator_class = operator_lib.get_operator_class(src.operator_def_key)
+
+    def get_event(key):
+        if key not in events:
+            raise ValueError(f"Non existing event {key}")
+        return events[key]
+
+    input_args = {x.key: get_event(x.event_id) for x in src.inputs}
+    output_args = {x.key: get_event(x.event_id) for x in src.outputs}
+    attribute_args = {x.key: _attribute_from_proto(x) for x in src.attributes}
+
+    # We construct the operator.
+    op = operator_class(**input_args, **attribute_args)
+
+    # Check that the operator signature matches the expected one.
+    if op.inputs().keys() != input_args.keys():
+        raise ValueError(
+            f"Restoring the operator {src.operator_def_key} lead "
+            "to an unexpected input signature. "
+            f"Expected: {input_args.keys()} Effective: {op.inputs().keys()}"
+        )
+
+    if op.outputs().keys() != output_args.keys():
+        raise ValueError(
+            f"Restoring the operator {src.operator_def_key} lead "
+            "to an unexpected output signature. "
+            f"Expected: {output_args.keys()} Effective: {op.outputs().keys()}"
+        )
+
+    if op.attributes().keys() != attribute_args.keys():
+        raise ValueError(
+            f"Restoring the operator {src.operator_def_key} lead to an"
+            " unexpected attributes signature. Expected:"
+            f" {attribute_args.keys()} Effective: {op.attributes().keys()}"
+        )
+    # TODO: Deep check of equality of the inputs / outputs / attributes
+
+    # Override the inputs / outputs / attributes
+    op.set_inputs(input_args)
+    op.set_outputs(output_args)
+    op.set_attributes(attribute_args)
+    return op
+
+
+def _serialize_event(src: Event) -> pb.Event:
+    return pb.Event(
+        id=_identifier(src),
+        sampling_id=_identifier(src.sampling()),
+        feature_ids=[_identifier(f) for f in src.features()],
+        name=src.name(),
+        creator_operator_id=(
+            _identifier(src.creator()) if src.creator() is not None else None
+        ),
+    )
+
+
+def _unserialize_event(
+    src: pb.Event, samplings: Dict[str, Sampling], features: Dict[str, Feature]
+) -> Event:
+    if src.sampling_id not in samplings:
+        raise ValueError(f"Non existing sampling {src.sampling_id}")
+
+    def get_feature(key):
+        if key not in features:
+            raise ValueError(f"Non existing feature {key}")
+        return features[key]
+
+    return Event(
+        sampling=samplings[src.sampling_id],
+        features=[get_feature(f) for f in src.feature_ids],
+        name=src.name,
+        creator=None,
+    )
+
+
+def _serialize_feature(src: Feature) -> pb.Feature:
+    return pb.Feature(
+        id=_identifier(src),
+        name=src.name(),
+        dtype=_serialize_dtype(src.dtype()),
+        sampling_id=_identifier(src.sampling()),
+        creator_operator_id=(
+            _identifier(src.creator()) if src.creator() is not None else None
+        ),
+    )
+
+
+def _unserialize_feature(
+    src: pb.Feature, samplings: Dict[str, Sampling]
+) -> Feature:
+    if src.sampling_id not in samplings:
+        raise ValueError(f"Non existing sampling {src.sampling_id}")
+
+    return Feature(
+        name=src.name,
+        dtype=_unserialize_dtype(src.dtype),
+        sampling=samplings[src.sampling_id],
+        creator=None,
+    )
+
+
+def _serialize_sampling(src: Sampling) -> pb.Sampling:
+    return pb.Sampling(
+        id=_identifier(src),
+        index=src.index(),
+        creator_operator_id=(
+            _identifier(src.creator()) if src.creator() is not None else None
+        ),
+    )
+
+
+def _unserialize_sampling(src: pb.Sampling) -> Sampling:
+    return Sampling(index=src.index, creator=None)
+
+
+def _serialize_dtype(dtype) -> pb.Feature.DType:
+    if dtype not in DTYPE_MAPPING:
+        raise ValueError(f"Non supported type {dtype}")
+    return DTYPE_MAPPING[dtype]
+
+
+def _unserialize_dtype(dtype: pb.Feature.DType):
+    if dtype not in INV_DTYPE_MAPPING:
+        raise ValueError(f"Non supported type {dtype}")
+    return INV_DTYPE_MAPPING[dtype]
+
+
+DTYPE_MAPPING = {
+    dtype_lib.FLOAT64: pb.Feature.DType.FLOAT64,
+    dtype_lib.FLOAT32: pb.Feature.DType.FLOAT32,
+    dtype_lib.INT64: pb.Feature.DType.INT64,
+    dtype_lib.INT32: pb.Feature.DType.INT32,
+}
+INV_DTYPE_MAPPING = {v: k for k, v in DTYPE_MAPPING.items()}
+
+
+def _attribute_to_proto(
+    key: str, value: Union[str, int]
+) -> pb.Operator.Attribute:
+    if isinstance(value, str):
+        return pb.Operator.Attribute(key=key, str=value)
+    elif isinstance(value, int):
+        return pb.Operator.Attribute(key=key, integer_64=value)
+    else:
+        raise ValueError(
+            f"Non supported type {type(value)} for attribute {key}={value}"
+        )
+
+
+def _attribute_from_proto(src: pb.Operator.Attribute) -> Union[str, int]:
+    if src.HasField("integer_64"):
+        return src.integer_64
+    elif src.HasField("str"):
+        return src.str
+    else:
+        raise ValueError(f"Non supported proto attribute {src}")
+
+
+def _serialize_io_signature(key: str, event: Event):
+    return pb.IOSignature(
+        key=key,
+        event_id=_identifier(event),
+    )