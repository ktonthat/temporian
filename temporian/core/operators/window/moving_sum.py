# Copyright 2021 Google LLC.
#
# Licensed under the Apache License, Version 2.0 (the "License");
# you may not use this file except in compliance with the License.
# You may obtain a copy of the License at
#
#     https://www.apache.org/licenses/LICENSE-2.0
#
# Unless required by applicable law or agreed to in writing, software
# distributed under the License is distributed on an "AS IS" BASIS,
# WITHOUT WARRANTIES OR CONDITIONS OF ANY KIND, either express or implied.
# See the License for the specific language governing permissions and
# limitations under the License.

"""Moving Sum operator class and public API function definition.."""
from typing import Optional

from temporian.core import operator_lib
from temporian.core.data.duration import Duration
from temporian.core.data.event import Event
from temporian.core.data.feature import Feature
from temporian.core.operators.window.base import BaseWindowOperator


class MovingSumOperator(BaseWindowOperator):
    @classmethod
    @property
    def operator_def_key(cls) -> str:
        return "MOVING_SUM"

<<<<<<< HEAD
    @property
    def prefix(self) -> str:
        return "moving_sum"

    def get_output_dtype(self, feature: Feature) -> str:
        return feature.dtype()
=======
    def get_feature_dtype(self, feature: Feature) -> str:
        """Returns the dtype of the output feature.

        Args:
            feature: feature to get the dtype for.

        Returns:
            str: The dtype of the output feature.
        """
        return feature.dtype
>>>>>>> dea8aeb5


operator_lib.register_operator(MovingSumOperator)


def moving_sum(
    event: Event,
    window_length: Duration,
    sampling: Optional[Event] = None,
) -> Event:
    """Computes the sum of values in a sliding window over the event.

    For each t in sampling, and for each feature independently, returns at time
    t the sum of the feature in the window [t - window_length, t].

    If `sampling` is provided samples the moving window's value at each
    timestamp in `sampling`, else samples it at each timestamp in `event`.

    Missing values (such as NaNs) are ignored.

    If the window does not contain any values (e.g., all the values are missing,
    or the window does not contain any sampling), outputs missing values.

    Args:
        event: Features to sum.
        window_length: Sliding window's length.
        sampling: Timestamps to sample the sliding window's value at. If not
            provided, timestamps in `event` are used.

    Returns:
        Event containing the moving sum of each feature in `event`.
    """
    return MovingSumOperator(
        event=event,
        window_length=window_length,
        sampling=sampling,
    ).outputs["event"]<|MERGE_RESOLUTION|>--- conflicted
+++ resolved
@@ -28,25 +28,8 @@
     def operator_def_key(cls) -> str:
         return "MOVING_SUM"
 
-<<<<<<< HEAD
-    @property
-    def prefix(self) -> str:
-        return "moving_sum"
-
-    def get_output_dtype(self, feature: Feature) -> str:
-        return feature.dtype()
-=======
     def get_feature_dtype(self, feature: Feature) -> str:
-        """Returns the dtype of the output feature.
-
-        Args:
-            feature: feature to get the dtype for.
-
-        Returns:
-            str: The dtype of the output feature.
-        """
         return feature.dtype
->>>>>>> dea8aeb5
 
 
 operator_lib.register_operator(MovingSumOperator)
