--- conflicted
+++ resolved
@@ -99,19 +99,4 @@
         "//temporian/core:operator_lib",
         "//temporian/core/data:node",
     ],
-<<<<<<< HEAD
-=======
-)
-
-py_library(
-    name = "negate",
-    srcs = ["negate.py"],
-    srcs_version = "PY3",
-    deps = [
-        ":base",
-        "//temporian/core:operator_lib",
-        "//temporian/core/data:feature",
-        "//temporian/core/data:node",
-    ],
->>>>>>> 7ebc9a84
 )