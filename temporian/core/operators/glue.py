# Copyright 2021 Google LLC.
#
# Licensed under the Apache License, Version 2.0 (the "License");
# you may not use this file except in compliance with the License.
# You may obtain a copy of the License at
#
#     https://www.apache.org/licenses/LICENSE-2.0
#
# Unless required by applicable law or agreed to in writing, software
# distributed under the License is distributed on an "AS IS" BASIS,
# WITHOUT WARRANTIES OR CONDITIONS OF ANY KIND, either express or implied.
# See the License for the specific language governing permissions and
# limitations under the License.

"""Glue operator class and public API function definition."""

from temporian.core import operator_lib
from temporian.core.compilation import compile
from temporian.core.data.node import (
    EventSetNode,
    create_node_with_new_reference,
)
from temporian.core.data.schema import Schema
from temporian.core.operators.base import Operator
from temporian.core.typing import EventSetOrNode
from temporian.proto import core_pb2 as pb

# Maximum number of arguments taken by the glue operator
MAX_NUM_ARGUMENTS = 30


class GlueOperator(Operator):
    def __init__(
        self,
        **inputs: EventSetNode,
    ):
        super().__init__()

        # Note: Support for dictionaries of nodes is required for
        # serialization.

        if len(inputs) < 2:
            raise ValueError("At least two arguments should be provided")

        if len(inputs) >= MAX_NUM_ARGUMENTS:
            raise ValueError(
                f"Too many (>{MAX_NUM_ARGUMENTS}) arguments provided"
            )

        # inputs
        output_features = []
        output_feature_schemas = []
        feature_names = set()
        first_sampling_node = None

        for key, input in inputs.items():
            self.add_input(key, input)

            output_features.extend(input.feature_nodes)
            output_feature_schemas.extend(input.schema.features)

            for f in input.schema.features:
                if f.name in feature_names:
                    raise ValueError(
                        f'Feature "{f.name}" is defined in multiple input'
                        " EventSetNodes to glue. Consider using prefix() or"
                        " rename()."
                    )
                feature_names.add(f.name)

            if first_sampling_node is None:
                first_sampling_node = input
            else:
                input.check_same_sampling(first_sampling_node)

        assert first_sampling_node is not None

        self.add_output(
            "output",
            create_node_with_new_reference(
                schema=Schema(
                    features=output_feature_schemas,
                    indexes=first_sampling_node.schema.indexes,
                    is_unix_timestamp=first_sampling_node.schema.is_unix_timestamp,
                ),
                sampling=first_sampling_node.sampling_node,
                features=output_features,
                creator=self,
            ),
        )
        self.check()

    @classmethod
    def build_op_definition(cls) -> pb.OperatorDef:
        return pb.OperatorDef(
            key="GLUE",
            # TODO: Add support to array of nodes arguments.
            inputs=[
                pb.OperatorDef.Input(key=f"input_{idx}", is_optional=idx >= 2)
                for idx in range(MAX_NUM_ARGUMENTS)
            ],
            outputs=[pb.OperatorDef.Output(key="output")],
        )


operator_lib.register_operator(GlueOperator)


@compile
def glue(
    *inputs: EventSetOrNode,
) -> EventSetOrNode:
    """Concatenates [`EventSets`][temporian.EventSet] with the same sampling.

<<<<<<< HEAD
    Feature names cannot be duplicated across EventSets.
=======
    Feature names cannot be duplicated.

    See the examples below to workaround duplicated names or different samplings.
>>>>>>> 6ab30820

    Example:

        ```python
        >>> a = tp.event_set(
        ...     timestamps=[0, 1, 5],
        ...     features={"M": [0, 10, 50], "N": [50, 100, 500]},
        ... )
        >>> b = a["M"] + a["N"]
        >>> c = a["M"] - a["N"]

        # Glue all features from a,b,c
        >>> d = tp.glue(a, b, c)
        >>> d
        indexes: []
        features: [('M', int64), ('N', int64), ('add_M_N', int64), ('sub_M_N', int64)]
        events:
            (3 events):
                timestamps: [0. 1. 5.]
                'M': [ 0 10 50]
                'N': [ 50 100 500]
                'add_M_N': [ 50 110 550]
                'sub_M_N': [ -50  -90 -450]
        ...

        ```

<<<<<<< HEAD
    To glue EventSets with duplicated feature names, add a prefix or rename them
    before.
=======
    To glue duplicated feature names, add a prefix or rename before:
>>>>>>> 6ab30820

    Example with duplicated names:

        ```python
        >>> a = tp.event_set(
        ...     timestamps=[0, 1, 5],
        ...     features={"M": [0, 10, 50], "N": [50, 100, 500]},
        ... )

        # Same feature names as a
        >>> b = 3 * a

        # Add a prefix before glue
        >>> output = tp.glue(a, tp.prefix("3x", b))
        >>> output.schema.features
        [('M', int64), ('N', int64), ('3xM', int64), ('3xN', int64)]

        # Or rename before glue
        >>> output = tp.glue(a["M"], tp.rename(b["M"], "M_new"))
        >>> output.schema.features
        [('M', int64), ('M_new', int64)]

        ```

    To concatenate EventSets with different samplings, use
    [`tp.resample()`][temporian.resample] first.

    Example with different samplings:

        ```python
        >>> a = tp.event_set(timestamps=[0, 2], features={"A": [0, 20]})
        >>> b = tp.event_set(timestamps=[0, 2], features={"B": [1, 21]})
        >>> c = tp.event_set(timestamps=[1, 4], features={"C": [10, 40]})
        >>> output = tp.glue(a,
        ...                  tp.resample(b, sampling=a),
        ...                  tp.resample(c, sampling=a)
        ...          )
        >>> output
        indexes: []
        features: [('A', int64), ('B', int64), ('C', int64)]
        events:
            (2 events):
                timestamps: [0. 2.]
                'A': [ 0 20]
                'B': [ 1 21]
                'C': [ 0 10]
        ...

        ```

    Args:
        *inputs: EventSets to concatenate.

    Returns:
        Concatenated EventSets.
    """
    if len(inputs) == 1:
        return inputs[0]

    # Note: The node should be called "input_{idx}" with idx in [0, MAX_NUM_ARGUMENTS).
    inputs_dict = {f"input_{idx}": input for idx, input in enumerate(inputs)}

    return GlueOperator(**inputs_dict).outputs["output"]  # type: ignore<|MERGE_RESOLUTION|>--- conflicted
+++ resolved
@@ -112,13 +112,10 @@
 ) -> EventSetOrNode:
     """Concatenates [`EventSets`][temporian.EventSet] with the same sampling.
 
-<<<<<<< HEAD
     Feature names cannot be duplicated across EventSets.
-=======
-    Feature names cannot be duplicated.
-
-    See the examples below to workaround duplicated names or different samplings.
->>>>>>> 6ab30820
+
+    See the examples below for workarounds on gluing EventSets with duplicated
+    feature names or different samplings.
 
     Example:
 
@@ -146,12 +143,8 @@
 
         ```
 
-<<<<<<< HEAD
     To glue EventSets with duplicated feature names, add a prefix or rename them
     before.
-=======
-    To glue duplicated feature names, add a prefix or rename before:
->>>>>>> 6ab30820
 
     Example with duplicated names:
 
