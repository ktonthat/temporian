# Copyright 2021 Google LLC.
#
# Licensed under the Apache License, Version 2.0 (the "License");
# you may not use this file except in compliance with the License.
# You may obtain a copy of the License at
#
#     https://www.apache.org/licenses/LICENSE-2.0
#
# Unless required by applicable law or agreed to in writing, software
# distributed under the License is distributed on an "AS IS" BASIS,
# WITHOUT WARRANTIES OR CONDITIONS OF ANY KIND, either express or implied.
# See the License for the specific language governing permissions and
# limitations under the License.

<<<<<<< HEAD
"""Prefix operator class and public API function definition."""
=======
"""Prefix operator."""
>>>>>>> dea8aeb5

from temporian.core import operator_lib
from temporian.core.data.event import Event
from temporian.core.data.feature import Feature
from temporian.core.operators.base import Operator
from temporian.proto import core_pb2 as pb


class Prefix(Operator):
    def __init__(
        self,
        prefix: str,
        event: Event,
    ):
        super().__init__()

        self.add_attribute("prefix", prefix)
        self.add_input("event", event)

        # TODO: When supported, re-use existing feature instead of creating a
        # new one.
        output_features = [  # pylint: disable=g-complex-comprehension
            Feature(
                name=prefix + f.name,
                dtype=f.dtype,
                sampling=event.sampling,
                creator=self,
            )
            for f in event.features
        ]

        self.add_output(
            "event",
            Event(
                features=output_features,
                sampling=event.sampling,
                creator=self,
            ),
        )

        self.check()

    def prefix(self):
        return self.attributes["prefix"]

    @classmethod
    def build_op_definition(cls) -> pb.OperatorDef:
        return pb.OperatorDef(
            key="PREFIX",
            attributes=[
                pb.OperatorDef.Attribute(
                    key="prefix",
                    type=pb.OperatorDef.Attribute.Type.STRING,
                )
            ],
            inputs=[pb.OperatorDef.Input(key="event")],
            outputs=[pb.OperatorDef.Output(key="event")],
        )


operator_lib.register_operator(Prefix)


def prefix(
    prefix: str,
    event: Event,
) -> Event:
    """Adds a prefix to the names of the features in an event.

    Example:
        Inputs:
            prefix: "hello_"
            event:
                feature_1: ...
                feature_2: ...
                index: {index_1, index_2, ...}

        Output:
            hello_feature_1: ...
            hello_feature_2: ...
            index: {index_1, index_2, ...}

    Args:
        prefix: Prefix to add in front of the feature names.
        event: Event to prefix.

    Returns:
        Prefixed event.
    """
<<<<<<< HEAD
    return Prefix(prefix=prefix, event=event).outputs()["event"]

=======

    return Prefix(prefix=prefix, event=event).outputs["event"]

>>>>>>> dea8aeb5
<|MERGE_RESOLUTION|>--- conflicted
+++ resolved
@@ -1,116 +1,105 @@
-# Copyright 2021 Google LLC.
-#
-# Licensed under the Apache License, Version 2.0 (the "License");
-# you may not use this file except in compliance with the License.
-# You may obtain a copy of the License at
-#
-#     https://www.apache.org/licenses/LICENSE-2.0
-#
-# Unless required by applicable law or agreed to in writing, software
-# distributed under the License is distributed on an "AS IS" BASIS,
-# WITHOUT WARRANTIES OR CONDITIONS OF ANY KIND, either express or implied.
-# See the License for the specific language governing permissions and
-# limitations under the License.
-
-<<<<<<< HEAD
-"""Prefix operator class and public API function definition."""
-=======
-"""Prefix operator."""
->>>>>>> dea8aeb5
-
-from temporian.core import operator_lib
-from temporian.core.data.event import Event
-from temporian.core.data.feature import Feature
-from temporian.core.operators.base import Operator
-from temporian.proto import core_pb2 as pb
-
-
-class Prefix(Operator):
-    def __init__(
-        self,
-        prefix: str,
-        event: Event,
-    ):
-        super().__init__()
-
-        self.add_attribute("prefix", prefix)
-        self.add_input("event", event)
-
-        # TODO: When supported, re-use existing feature instead of creating a
-        # new one.
-        output_features = [  # pylint: disable=g-complex-comprehension
-            Feature(
-                name=prefix + f.name,
-                dtype=f.dtype,
-                sampling=event.sampling,
-                creator=self,
-            )
-            for f in event.features
-        ]
-
-        self.add_output(
-            "event",
-            Event(
-                features=output_features,
-                sampling=event.sampling,
-                creator=self,
-            ),
-        )
-
-        self.check()
-
-    def prefix(self):
-        return self.attributes["prefix"]
-
-    @classmethod
-    def build_op_definition(cls) -> pb.OperatorDef:
-        return pb.OperatorDef(
-            key="PREFIX",
-            attributes=[
-                pb.OperatorDef.Attribute(
-                    key="prefix",
-                    type=pb.OperatorDef.Attribute.Type.STRING,
-                )
-            ],
-            inputs=[pb.OperatorDef.Input(key="event")],
-            outputs=[pb.OperatorDef.Output(key="event")],
-        )
-
-
-operator_lib.register_operator(Prefix)
-
-
-def prefix(
-    prefix: str,
-    event: Event,
-) -> Event:
-    """Adds a prefix to the names of the features in an event.
-
-    Example:
-        Inputs:
-            prefix: "hello_"
-            event:
-                feature_1: ...
-                feature_2: ...
-                index: {index_1, index_2, ...}
-
-        Output:
-            hello_feature_1: ...
-            hello_feature_2: ...
-            index: {index_1, index_2, ...}
-
-    Args:
-        prefix: Prefix to add in front of the feature names.
-        event: Event to prefix.
-
-    Returns:
-        Prefixed event.
-    """
-<<<<<<< HEAD
-    return Prefix(prefix=prefix, event=event).outputs()["event"]
-
-=======
-
-    return Prefix(prefix=prefix, event=event).outputs["event"]
-
->>>>>>> dea8aeb5
+# Copyright 2021 Google LLC.
+#
+# Licensed under the Apache License, Version 2.0 (the "License");
+# you may not use this file except in compliance with the License.
+# You may obtain a copy of the License at
+#
+#     https://www.apache.org/licenses/LICENSE-2.0
+#
+# Unless required by applicable law or agreed to in writing, software
+# distributed under the License is distributed on an "AS IS" BASIS,
+# WITHOUT WARRANTIES OR CONDITIONS OF ANY KIND, either express or implied.
+# See the License for the specific language governing permissions and
+# limitations under the License.
+
+"""Prefix operator class and public API function definition."""
+
+from temporian.core import operator_lib
+from temporian.core.data.event import Event
+from temporian.core.data.feature import Feature
+from temporian.core.operators.base import Operator
+from temporian.proto import core_pb2 as pb
+
+
+class Prefix(Operator):
+    def __init__(
+        self,
+        prefix: str,
+        event: Event,
+    ):
+        super().__init__()
+
+        self.add_attribute("prefix", prefix)
+        self.add_input("event", event)
+
+        # TODO: When supported, re-use existing feature instead of creating a
+        # new one.
+        output_features = [  # pylint: disable=g-complex-comprehension
+            Feature(
+                name=prefix + f.name,
+                dtype=f.dtype,
+                sampling=event.sampling,
+                creator=self,
+            )
+            for f in event.features
+        ]
+
+        self.add_output(
+            "event",
+            Event(
+                features=output_features,
+                sampling=event.sampling,
+                creator=self,
+            ),
+        )
+
+        self.check()
+
+    def prefix(self):
+        return self.attributes["prefix"]
+
+    @classmethod
+    def build_op_definition(cls) -> pb.OperatorDef:
+        return pb.OperatorDef(
+            key="PREFIX",
+            attributes=[
+                pb.OperatorDef.Attribute(
+                    key="prefix",
+                    type=pb.OperatorDef.Attribute.Type.STRING,
+                )
+            ],
+            inputs=[pb.OperatorDef.Input(key="event")],
+            outputs=[pb.OperatorDef.Output(key="event")],
+        )
+
+
+operator_lib.register_operator(Prefix)
+
+
+def prefix(
+    prefix: str,
+    event: Event,
+) -> Event:
+    """Adds a prefix to the names of the features in an event.
+
+    Example:
+        Inputs:
+            prefix: "hello_"
+            event:
+                feature_1: ...
+                feature_2: ...
+                index: {index_1, index_2, ...}
+
+        Output:
+            hello_feature_1: ...
+            hello_feature_2: ...
+            index: {index_1, index_2, ...}
+
+    Args:
+        prefix: Prefix to add in front of the feature names.
+        event: Event to prefix.
+
+    Returns:
+        Prefixed event.
+    """
+    return Prefix(prefix=prefix, event=event).outputs["event"]