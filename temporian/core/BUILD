--- conflicted
+++ resolved
@@ -53,11 +53,8 @@
     srcs = ["serialization.py"],
     srcs_version = "PY3",
     deps = [
-<<<<<<< HEAD
         ":typing",
-=======
         "//temporian/core:compilation",
->>>>>>> 6ab30820
         "//temporian/core:graph",
         "//temporian/core:operator_lib",
         "//temporian/core/data:dtype",
