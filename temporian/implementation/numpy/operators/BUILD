--- conflicted
+++ resolved
@@ -191,9 +191,7 @@
         "//temporian/core/data:duration",
         "//temporian/core/operators:sample",
         "//temporian/implementation/numpy:implementation_lib",
-<<<<<<< HEAD
-        "//temporian/implementation/numpy/data:event",
-        "//temporian/implementation/numpy/data:sampling",
+        "//temporian/implementation/numpy/data:event_set",
         "//temporian/implementation/numpy_cc/operators:operators_cc",
     ],
 )
@@ -207,13 +205,8 @@
         "//temporian/core/data:duration",
         "//temporian/core/operators:since_last",
         "//temporian/implementation/numpy:implementation_lib",
-        "//temporian/implementation/numpy/data:event",
-        "//temporian/implementation/numpy/data:sampling",
+        "//temporian/implementation/numpy/data:event_set",
         "//temporian/implementation/numpy_cc/operators:operators_cc",
-=======
-        "//temporian/implementation/numpy/data:event_set",
-        "//temporian/implementation/numpy_cc/operators:sample",
->>>>>>> e210c17b
     ],
 )
 
