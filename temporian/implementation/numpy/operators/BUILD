package(
    default_visibility = ["//visibility:public"],
    licenses = ["notice"],
)

# Libraries
# =========

py_library(
    name = "operators",
    srcs = ["__init__.py"],
    srcs_version = "PY3",
)

py_library(
    name = "arithmetic",
    srcs = ["arithmetic.py"],
    srcs_version = "PY3",
    deps = [
        "//temporian/core/operators:arithmetic",
        "//temporian/implementation/numpy/data:event",
    ],
)

py_library(
    name = "assign",
    srcs = ["assign.py"],
    srcs_version = "PY3",
    deps = [
        "//temporian/core/operators:assign",
        "//temporian/implementation/numpy/data:event",
        "//temporian/implementation/numpy/data:sampling",
    ],
)

py_library(
    name = "base",
    srcs = ["base.py"],
    srcs_version = "PY3",
    deps = [
        "//temporian/implementation/numpy/data:event",
    ],
)

py_library(
    name = "core_mapping",
    srcs = ["core_mapping.py"],
    srcs_version = "PY3",
    deps = [
        ":arithmetic",
        ":assign",
        ":lag",
        ":select",
        ":simple_moving_average",
<<<<<<< HEAD
        ":sum",
=======
>>>>>>> d867f2fa
    ],
)

py_library(
    name = "calendar_day_of_month",
    srcs = ["calendar_day_of_month.py"],
    srcs_version = "PY3",
    deps = [
        "//temporian/core/operators:calendar_day_of_month",
        "//temporian/implementation/numpy/data:event",
    ],
)

py_library(
    name = "lag",
    srcs = ["lag.py"],
    srcs_version = "PY3",
    deps = [
        "//temporian/core/data:duration",
        "//temporian/core/operators:lag",
        "//temporian/implementation/numpy/data:event",
        "//temporian/implementation/numpy/data:sampling",
    ],
)

py_library(
    name = "select",
    srcs = ["select.py"],
    srcs_version = "PY3",
    deps = [
        "//temporian/implementation/numpy/data:event",
    ],
)

py_library(
    name = "simple_moving_average",
    srcs = ["simple_moving_average.py"],
    srcs_version = "PY3",
    deps = [
        ":base",
        # numpy dep,
        "//temporian/implementation/numpy:utils",
        "//temporian/implementation/numpy/data:event",
        "//temporian/implementation/numpy/data:sampling",
        "//temporian/core/data:duration",
        "//temporian/core/operators:simple_moving_average",
    ],
)

py_library(
    name = "propagate",
    srcs = ["propagate.py"],
    srcs_version = "PY3",
    deps = [
        ":base",
        "//temporian/core/data:duration",
        "//temporian/core/operators:propagate",
        "//temporian/implementation/numpy:utils",
        "//temporian/implementation/numpy/data:event",
        "//temporian/implementation/numpy/data:sampling",
    ],
)<|MERGE_RESOLUTION|>--- conflicted
+++ resolved
@@ -50,12 +50,9 @@
         ":arithmetic",
         ":assign",
         ":lag",
+        ":propagate",
         ":select",
         ":simple_moving_average",
-<<<<<<< HEAD
-        ":sum",
-=======
->>>>>>> d867f2fa
     ],
 )
 
