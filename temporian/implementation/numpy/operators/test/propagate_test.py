# Copyright 2021 Google LLC.
#
# Licensed under the Apache License, Version 2.0 (the "License");
# you may not use this file except in compliance with the License.
# You may obtain a copy of the License at
#
#     https://www.apache.org/licenses/LICENSE-2.0
#
# Unless required by applicable law or agreed to in writing, software
# distributed under the License is distributed on an "AS IS" BASIS,
# WITHOUT WARRANTIES OR CONDITIONS OF ANY KIND, either express or implied.
# See the License for the specific language governing permissions and
# limitations under the License.

from absl.testing import absltest

import numpy as np
import pandas as pd

from temporian.core.data.sampling import Sampling
from temporian.core.operators.propagate import Propagate
from temporian.implementation.numpy.operators.propagate import (
    PropagateNumpyImplementation,
)
from temporian.implementation.numpy.data.event import NumpyEvent, NumpyFeature
from temporian.implementation.numpy.data.sampling import NumpySampling
from temporian.core.data import event as event_lib
from temporian.core.data import feature as feature_lib
from temporian.core.data.dtype import DType


class PropagateOperatorTest(absltest.TestCase):
    def setUp(self):
        pass

    def test_base(self):
<<<<<<< HEAD
        event_data = NumpyEvent.from_dataframe(
            pd.DataFrame(
                {
                    "timestamp": [1, 2, 3],
                    "a": [1, 2, 3],
                    "x": [1, 1, 2],
                }
            ),
            index_names=["x"],
=======
        # Define input
        sampling = Sampling(index_levels=[("x", DType.STRING)])
        event = event_lib.input_event(
            [
                feature_lib.Feature(name="a", dtype=DType.FLOAT64),
                feature_lib.Feature(name="b", dtype=DType.FLOAT64),
            ],
            sampling=sampling,
        )
        to = event_lib.input_event(
            [
                feature_lib.Feature(name="c", dtype=DType.INT64),
                feature_lib.Feature(name="d", dtype=DType.INT64),
            ],
            sampling=sampling,
        )

        # Create input data
        # TODO: Use "from_dataframe" when it suppose sampling sharing.

        sampling = NumpySampling(
            index=["x"],
            data={
                ("X1",): np.array([0.1, 0.2, 0.3], dtype=np.float64),
                ("X2",): np.array([0.4, 0.5], dtype=np.float64),
            },
        )

        input_data = NumpyEvent(
            data={
                ("X1",): [
                    NumpyFeature("a", np.array([1, 2, 3], dtype=np.float64)),
                    NumpyFeature("b", np.array([4, 5, 6], dtype=np.float64)),
                ],
                ("X2",): [
                    NumpyFeature("a", np.array([7, 8], dtype=np.float64)),
                    NumpyFeature("b", np.array([9, 10], dtype=np.float64)),
                ],
            },
            sampling=sampling,
        )

        to_data = NumpyEvent(
            data={
                ("X1",): [
                    NumpyFeature("c", np.array([1, 2, 1], dtype=np.int64)),
                    NumpyFeature("d", np.array([1, 1, 2], dtype=np.int64)),
                ],
                ("X2",): [
                    NumpyFeature("c", np.array([1, 1], dtype=np.int64)),
                    NumpyFeature("d", np.array([2, 1], dtype=np.int64)),
                ],
            },
            sampling=sampling,
>>>>>>> e3640016
        )
        event = event_data.schema()

        sampling_data = NumpyEvent.from_dataframe(
            pd.DataFrame(
                {
                    "timestamp": [1, 1, 1, 1],
                    "x": [1, 1, 2, 2],
                    "y": [1, 2, 1, 2],
                }
            ),
            index_names=["x", "y"],
        )
        sampling = sampling_data.schema()

        expected_output = NumpyEvent.from_dataframe(
            pd.DataFrame(
                {
                    "timestamp": [1, 2, 1, 2, 3, 3],
                    "a": [1, 2, 1, 2, 3, 3],
                    "x": [1, 1, 1, 1, 2, 2],
                    "y": [1, 1, 2, 2, 1, 2],
                }
            ),
            index_names=["x", "y"],
        )

        # Run op
        op = Propagate(event=event, sampling=sampling)
        instance = PropagateNumpyImplementation(op)
        output = instance.call(event=event_data, sampling=sampling_data)[
            "event"
        ]

        print(output)

        self.assertEqual(output, expected_output)


if __name__ == "__main__":
    absltest.main()
<|MERGE_RESOLUTION|>--- conflicted
+++ resolved
@@ -1,143 +1,86 @@
-# Copyright 2021 Google LLC.
-#
-# Licensed under the Apache License, Version 2.0 (the "License");
-# you may not use this file except in compliance with the License.
-# You may obtain a copy of the License at
-#
-#     https://www.apache.org/licenses/LICENSE-2.0
-#
-# Unless required by applicable law or agreed to in writing, software
-# distributed under the License is distributed on an "AS IS" BASIS,
-# WITHOUT WARRANTIES OR CONDITIONS OF ANY KIND, either express or implied.
-# See the License for the specific language governing permissions and
-# limitations under the License.
-
-from absl.testing import absltest
-
-import numpy as np
-import pandas as pd
-
-from temporian.core.data.sampling import Sampling
-from temporian.core.operators.propagate import Propagate
-from temporian.implementation.numpy.operators.propagate import (
-    PropagateNumpyImplementation,
-)
-from temporian.implementation.numpy.data.event import NumpyEvent, NumpyFeature
-from temporian.implementation.numpy.data.sampling import NumpySampling
-from temporian.core.data import event as event_lib
-from temporian.core.data import feature as feature_lib
-from temporian.core.data.dtype import DType
-
-
-class PropagateOperatorTest(absltest.TestCase):
-    def setUp(self):
-        pass
-
-    def test_base(self):
-<<<<<<< HEAD
-        event_data = NumpyEvent.from_dataframe(
-            pd.DataFrame(
-                {
-                    "timestamp": [1, 2, 3],
-                    "a": [1, 2, 3],
-                    "x": [1, 1, 2],
-                }
-            ),
-            index_names=["x"],
-=======
-        # Define input
-        sampling = Sampling(index_levels=[("x", DType.STRING)])
-        event = event_lib.input_event(
-            [
-                feature_lib.Feature(name="a", dtype=DType.FLOAT64),
-                feature_lib.Feature(name="b", dtype=DType.FLOAT64),
-            ],
-            sampling=sampling,
-        )
-        to = event_lib.input_event(
-            [
-                feature_lib.Feature(name="c", dtype=DType.INT64),
-                feature_lib.Feature(name="d", dtype=DType.INT64),
-            ],
-            sampling=sampling,
-        )
-
-        # Create input data
-        # TODO: Use "from_dataframe" when it suppose sampling sharing.
-
-        sampling = NumpySampling(
-            index=["x"],
-            data={
-                ("X1",): np.array([0.1, 0.2, 0.3], dtype=np.float64),
-                ("X2",): np.array([0.4, 0.5], dtype=np.float64),
-            },
-        )
-
-        input_data = NumpyEvent(
-            data={
-                ("X1",): [
-                    NumpyFeature("a", np.array([1, 2, 3], dtype=np.float64)),
-                    NumpyFeature("b", np.array([4, 5, 6], dtype=np.float64)),
-                ],
-                ("X2",): [
-                    NumpyFeature("a", np.array([7, 8], dtype=np.float64)),
-                    NumpyFeature("b", np.array([9, 10], dtype=np.float64)),
-                ],
-            },
-            sampling=sampling,
-        )
-
-        to_data = NumpyEvent(
-            data={
-                ("X1",): [
-                    NumpyFeature("c", np.array([1, 2, 1], dtype=np.int64)),
-                    NumpyFeature("d", np.array([1, 1, 2], dtype=np.int64)),
-                ],
-                ("X2",): [
-                    NumpyFeature("c", np.array([1, 1], dtype=np.int64)),
-                    NumpyFeature("d", np.array([2, 1], dtype=np.int64)),
-                ],
-            },
-            sampling=sampling,
->>>>>>> e3640016
-        )
-        event = event_data.schema()
-
-        sampling_data = NumpyEvent.from_dataframe(
-            pd.DataFrame(
-                {
-                    "timestamp": [1, 1, 1, 1],
-                    "x": [1, 1, 2, 2],
-                    "y": [1, 2, 1, 2],
-                }
-            ),
-            index_names=["x", "y"],
-        )
-        sampling = sampling_data.schema()
-
-        expected_output = NumpyEvent.from_dataframe(
-            pd.DataFrame(
-                {
-                    "timestamp": [1, 2, 1, 2, 3, 3],
-                    "a": [1, 2, 1, 2, 3, 3],
-                    "x": [1, 1, 1, 1, 2, 2],
-                    "y": [1, 1, 2, 2, 1, 2],
-                }
-            ),
-            index_names=["x", "y"],
-        )
-
-        # Run op
-        op = Propagate(event=event, sampling=sampling)
-        instance = PropagateNumpyImplementation(op)
-        output = instance.call(event=event_data, sampling=sampling_data)[
-            "event"
-        ]
-
-        print(output)
-
-        self.assertEqual(output, expected_output)
-
-
-if __name__ == "__main__":
-    absltest.main()
+# Copyright 2021 Google LLC.
+#
+# Licensed under the Apache License, Version 2.0 (the "License");
+# you may not use this file except in compliance with the License.
+# You may obtain a copy of the License at
+#
+#     https://www.apache.org/licenses/LICENSE-2.0
+#
+# Unless required by applicable law or agreed to in writing, software
+# distributed under the License is distributed on an "AS IS" BASIS,
+# WITHOUT WARRANTIES OR CONDITIONS OF ANY KIND, either express or implied.
+# See the License for the specific language governing permissions and
+# limitations under the License.
+
+from absl.testing import absltest
+
+import numpy as np
+import pandas as pd
+
+from temporian.core.data.sampling import Sampling
+from temporian.core.operators.propagate import Propagate
+from temporian.implementation.numpy.operators.propagate import (
+    PropagateNumpyImplementation,
+)
+from temporian.implementation.numpy.data.event import NumpyEvent, NumpyFeature
+from temporian.implementation.numpy.data.sampling import NumpySampling
+from temporian.core.data import event as event_lib
+from temporian.core.data import feature as feature_lib
+from temporian.core.data.dtype import DType
+
+
+class PropagateOperatorTest(absltest.TestCase):
+    def setUp(self):
+        pass
+
+    def test_base(self):
+        event_data = NumpyEvent.from_dataframe(
+            pd.DataFrame(
+                {
+                    "timestamp": [1, 2, 3],
+                    "a": [1, 2, 3],
+                    "x": [1, 1, 2],
+                }
+            ),
+            index_names=["x"],
+        )
+        event = event_data.schema()
+
+        sampling_data = NumpyEvent.from_dataframe(
+            pd.DataFrame(
+                {
+                    "timestamp": [1, 1, 1, 1],
+                    "x": [1, 1, 2, 2],
+                    "y": [1, 2, 1, 2],
+                }
+            ),
+            index_names=["x", "y"],
+        )
+        sampling = sampling_data.schema()
+
+        expected_output = NumpyEvent.from_dataframe(
+            pd.DataFrame(
+                {
+                    "timestamp": [1, 2, 1, 2, 3, 3],
+                    "a": [1, 2, 1, 2, 3, 3],
+                    "x": [1, 1, 1, 1, 2, 2],
+                    "y": [1, 1, 2, 2, 1, 2],
+                }
+            ),
+            index_names=["x", "y"],
+        )
+
+        # Run op
+        op = Propagate(event=event, sampling=sampling)
+        instance = PropagateNumpyImplementation(op)
+        output = instance.call(event=event_data, sampling=sampling_data)[
+            "event"
+        ]
+
+        print(output)
+
+        self.assertEqual(output, expected_output)
+
+
+if __name__ == "__main__":
+    absltest.main()