package(
    default_visibility = ["//visibility:public"],
    licenses = ["notice"],
)

# Tests
# =====
py_test(
    name = "arithmetic_test",
    srcs = ["arithmetic_test.py"],
    srcs_version = "PY3",
    deps = [
        "//temporian/core/data:event",
        "//temporian/core/data:sampling",
<<<<<<< HEAD
        "//temporian/core/operators/arithmetic",
        "//temporian/core/operators/arithmetic:add",
        "//temporian/core/operators/arithmetic:subtract",
        "//temporian/core/operators/arithmetic:multiply",
        "//temporian/core/operators/arithmetic:divide",
        "//temporian/core/operators/arithmetic:floordiv",
        "//temporian/implementation/numpy/data:event",
        "//temporian/implementation/numpy/operators/arithmetic",
        "//temporian/implementation/numpy/operators/arithmetic:add",
        "//temporian/implementation/numpy/operators/arithmetic:subtract",
        "//temporian/implementation/numpy/operators/arithmetic:multiply",
        "//temporian/implementation/numpy/operators/arithmetic:divide",
        "//temporian/implementation/numpy/operators/arithmetic:floordiv",
        "//temporian/implementation/numpy:evaluator",
    ],
)

py_test(
    name = "arithmetic_multi_index_test",
    srcs = ["arithmetic_multi_index_test.py"],
    srcs_version = "PY3",
    deps = [
        # absl/testing:absltest dep,
        "//temporian/core/data:event",
        "//temporian/core/data:sampling",
        "//temporian/core/operators/arithmetic",
        "//temporian/core/operators/arithmetic:add",
        "//temporian/core/operators/arithmetic:subtract",
        "//temporian/core/operators/arithmetic:multiply",
        "//temporian/core/operators/arithmetic:divide",
        "//temporian/core/operators/arithmetic:floordiv",
        "//temporian/implementation/numpy/data:event",
        "//temporian/implementation/numpy/operators/arithmetic",
        "//temporian/implementation/numpy/operators/arithmetic:add",
        "//temporian/implementation/numpy/operators/arithmetic:subtract",
        "//temporian/implementation/numpy/operators/arithmetic:multiply",
        "//temporian/implementation/numpy/operators/arithmetic:divide",
        "//temporian/implementation/numpy/operators/arithmetic:floordiv",
        "//temporian/implementation/numpy:evaluator",
=======
        "//temporian/core/operators:arithmetic",
        "//temporian/implementation/numpy:evaluator",
        "//temporian/implementation/numpy/data:event",
        "//temporian/implementation/numpy/operators:arithmetic",
>>>>>>> 5e4f5eac
    ],
)

py_test(
    name = "glue_test",
    srcs = ["glue_test.py"],
    srcs_version = "PY3",
    deps = [
        "//temporian/core/data:sampling",
        "//temporian/core/operators:glue",
        "//temporian/implementation/numpy:evaluator",
        "//temporian/implementation/numpy/data:event",
<<<<<<< HEAD
        "//temporian/implementation/numpy/data:sampling",
        "//temporian/implementation/numpy/operators:glue",
        "//temporian/implementation/numpy:evaluator",
=======
        "//temporian/implementation/numpy/operators:glue",
>>>>>>> 5e4f5eac
    ],
)

py_test(
    name = "calendar_day_of_month_test",
    srcs = ["calendar_day_of_month_test.py"],
    srcs_version = "PY3",
    deps = [
        "//temporian/core/data:event",
        "//temporian/core/data:sampling",
        "//temporian/core/operators/calendar:day_of_month",
        "//temporian/implementation/numpy:evaluator",
        "//temporian/implementation/numpy/data:event",
        "//temporian/implementation/numpy/data:feature",
        "//temporian/implementation/numpy/data:sampling",
        "//temporian/implementation/numpy/operators/calendar:day_of_month",
<<<<<<< HEAD
        "//temporian/implementation/numpy:evaluator",
=======
>>>>>>> 5e4f5eac
    ],
)

py_test(
    name = "calendar_day_of_week_test",
    srcs = ["calendar_day_of_week_test.py"],
    srcs_version = "PY3",
    deps = [
        "//temporian/core/data:event",
        "//temporian/core/data:sampling",
        "//temporian/core/operators/calendar:day_of_week",
        "//temporian/implementation/numpy:evaluator",
        "//temporian/implementation/numpy/data:event",
        "//temporian/implementation/numpy/data:feature",
        "//temporian/implementation/numpy/data:sampling",
        "//temporian/implementation/numpy/operators/calendar:day_of_week",
<<<<<<< HEAD
        "//temporian/implementation/numpy:evaluator",
=======
>>>>>>> 5e4f5eac
    ],
)

py_test(
    name = "calendar_day_of_year_test",
    srcs = ["calendar_day_of_year_test.py"],
    srcs_version = "PY3",
    deps = [
        "//temporian/core/data:event",
        "//temporian/core/data:sampling",
        "//temporian/core/operators/calendar:day_of_year",
        "//temporian/implementation/numpy:evaluator",
        "//temporian/implementation/numpy/data:event",
        "//temporian/implementation/numpy/data:feature",
        "//temporian/implementation/numpy/data:sampling",
        "//temporian/implementation/numpy/operators/calendar:day_of_year",
<<<<<<< HEAD
        "//temporian/implementation/numpy:evaluator",
=======
>>>>>>> 5e4f5eac
    ],
)

py_test(
    name = "calendar_hour_test",
    srcs = ["calendar_hour_test.py"],
    srcs_version = "PY3",
    deps = [
        "//temporian/core/data:event",
        "//temporian/core/data:sampling",
        "//temporian/core/operators/calendar:hour",
        "//temporian/implementation/numpy:evaluator",
        "//temporian/implementation/numpy/data:event",
        "//temporian/implementation/numpy/data:feature",
        "//temporian/implementation/numpy/data:sampling",
        "//temporian/implementation/numpy/operators/calendar:hour",
<<<<<<< HEAD
        "//temporian/implementation/numpy:evaluator",
=======
>>>>>>> 5e4f5eac
    ],
)

py_test(
    name = "calendar_iso_week_test",
    srcs = ["calendar_iso_week_test.py"],
    srcs_version = "PY3",
    deps = [
        "//temporian/core/data:event",
        "//temporian/core/data:sampling",
        "//temporian/core/operators/calendar:iso_week",
        "//temporian/implementation/numpy:evaluator",
        "//temporian/implementation/numpy/data:event",
        "//temporian/implementation/numpy/data:feature",
        "//temporian/implementation/numpy/data:sampling",
        "//temporian/implementation/numpy/operators/calendar:iso_week",
<<<<<<< HEAD
        "//temporian/implementation/numpy:evaluator",
=======
>>>>>>> 5e4f5eac
    ],
)

py_test(
    name = "calendar_minute_test",
    srcs = ["calendar_minute_test.py"],
    srcs_version = "PY3",
    deps = [
        "//temporian/core/data:event",
        "//temporian/core/data:sampling",
        "//temporian/core/operators/calendar:minute",
        "//temporian/implementation/numpy:evaluator",
        "//temporian/implementation/numpy/data:event",
        "//temporian/implementation/numpy/data:feature",
        "//temporian/implementation/numpy/data:sampling",
        "//temporian/implementation/numpy/operators/calendar:minute",
<<<<<<< HEAD
        "//temporian/implementation/numpy:evaluator",
=======
>>>>>>> 5e4f5eac
    ],
)

py_test(
    name = "calendar_second_test",
    srcs = ["calendar_second_test.py"],
    srcs_version = "PY3",
    deps = [
        "//temporian/core/data:event",
        "//temporian/core/data:sampling",
        "//temporian/core/operators/calendar:second",
        "//temporian/implementation/numpy:evaluator",
        "//temporian/implementation/numpy/data:event",
        "//temporian/implementation/numpy/data:feature",
        "//temporian/implementation/numpy/data:sampling",
        "//temporian/implementation/numpy/operators/calendar:second",
<<<<<<< HEAD
        "//temporian/implementation/numpy:evaluator",
=======
>>>>>>> 5e4f5eac
    ],
)

py_test(
    name = "calendar_year_test",
    srcs = ["calendar_year_test.py"],
    srcs_version = "PY3",
    deps = [
        "//temporian/core/data:event",
        "//temporian/core/data:sampling",
        "//temporian/core/operators/calendar:year",
        "//temporian/implementation/numpy:evaluator",
        "//temporian/implementation/numpy/data:event",
        "//temporian/implementation/numpy/data:feature",
        "//temporian/implementation/numpy/data:sampling",
        "//temporian/implementation/numpy/operators/calendar:year",
<<<<<<< HEAD
        "//temporian/implementation/numpy:evaluator",
=======
>>>>>>> 5e4f5eac
    ],
)

py_test(
    name = "lag_test",
    srcs = ["lag_test.py"],
    srcs_version = "PY3",
    deps = [
        "//temporian/core:evaluator",
        "//temporian/core/operators:lag",
        "//temporian/implementation/numpy:evaluator",
        "//temporian/implementation/numpy/operators:lag",
<<<<<<< HEAD
        "//temporian/implementation/numpy:evaluator",
=======
    ],
)

py_test(
    name = "drop_index_test",
    srcs = ["drop_index_test.py"],
    srcs_version = "PY3",
    deps = [
        # absl/testing:absltest dep,
        "//temporian/core/operators:drop_index",
        "//temporian/implementation/numpy/data:event",
        "//temporian/implementation/numpy/data:sampling",
        "//temporian/implementation/numpy/operators:drop_index",
>>>>>>> 5e4f5eac
    ],
)

py_test(
    name = "select_test",
    srcs = ["select_test.py"],
    srcs_version = "PY3",
    deps = [
        "//temporian/core:evaluator",
        "//temporian/core/operators:select",
        "//temporian/implementation/numpy:evaluator",
        "//temporian/implementation/numpy/data:event",
        "//temporian/implementation/numpy/operators:select",
<<<<<<< HEAD
        "//temporian/implementation/numpy:evaluator",
=======
    ],
)

py_test(
    name = "set_index_test",
    srcs = ["set_index_test.py"],
    srcs_version = "PY3",
    deps = [
        # absl/testing:absltest dep,
        "//temporian/core/data:event",
        "//temporian/core/data:sampling",
        "//temporian/core/operators:set_index",
        "//temporian/implementation/numpy/data:event",
        "//temporian/implementation/numpy/data:sampling",
        "//temporian/implementation/numpy/operators:set_index",
>>>>>>> 5e4f5eac
    ],
)

py_test(
    name = "simple_moving_average_test",
    srcs = ["simple_moving_average_test.py"],
    srcs_version = "PY3",
    deps = [
        "//temporian/core/data:dtype",
        "//temporian/core/data:event",
        "//temporian/core/data:feature",
        "//temporian/core/operators/window:simple_moving_average",
        "//temporian/implementation/numpy:evaluator",
        "//temporian/implementation/numpy/operators/window:simple_moving_average",
<<<<<<< HEAD
        "//temporian/implementation/numpy:evaluator",
=======
        "//temporian/implementation/numpy_cc/operators:window",
>>>>>>> 5e4f5eac
    ],
)

py_test(
    name = "moving_standard_deviation_test",
    srcs = ["moving_standard_deviation_test.py"],
    srcs_version = "PY3",
    deps = [
        "//temporian/core/data:dtype",
        "//temporian/core/data:event",
        "//temporian/core/data:feature",
        "//temporian/core/operators/window:moving_standard_deviation",
        "//temporian/implementation/numpy/operators/window:moving_standard_deviation",
        "//temporian/implementation/numpy_cc/operators:window",
    ],
)

py_test(
    name = "moving_sum_test",
    srcs = ["moving_sum_test.py"],
    srcs_version = "PY3",
    deps = [
        "//temporian/core/data:dtype",
        "//temporian/core/data:event",
        "//temporian/core/data:feature",
        "//temporian/core/operators/window:moving_sum",
        "//temporian/implementation/numpy/operators/window:moving_sum",
        "//temporian/implementation/numpy_cc/operators:window",
    ],
)

py_test(
    name = "moving_count_test",
    srcs = ["moving_count_test.py"],
    srcs_version = "PY3",
    deps = [
        "//temporian/core/data:dtype",
        "//temporian/core/data:event",
        "//temporian/core/data:feature",
        "//temporian/core/operators/window:moving_count",
        "//temporian/implementation/numpy/operators/window:moving_count",
        "//temporian/implementation/numpy_cc/operators:window",
    ],
)

py_test(
    name = "propagate_test",
    srcs = ["propagate_test.py"],
    srcs_version = "PY3",
    deps = [
        "//temporian/core/data:dtype",
        "//temporian/core/data:event",
        "//temporian/core/data:feature",
        "//temporian/core/operators:propagate",
        "//temporian/implementation/numpy:evaluator",
        "//temporian/implementation/numpy/operators:propagate",
    ],
)

py_test(
    name = "sample_test",
    srcs = ["sample_test.py"],
    srcs_version = "PY3",
    deps = [
        "//temporian/core/data:dtype",
        "//temporian/core/data:event",
        "//temporian/core/data:feature",
        "//temporian/core/operators:sample",
        "//temporian/implementation/numpy:evaluator",
        "//temporian/implementation/numpy/operators:sample",
    ],
)

py_test(
    name = "prefix_test",
    srcs = ["prefix_test.py"],
    srcs_version = "PY3",
    deps = [
        "//temporian/core/data:dtype",
        "//temporian/core/data:event",
        "//temporian/core/data:feature",
        "//temporian/core/operators:prefix",
        "//temporian/implementation/numpy:evaluator",
        "//temporian/implementation/numpy/operators:prefix",
    ],
)<|MERGE_RESOLUTION|>--- conflicted
+++ resolved
@@ -12,7 +12,31 @@
     deps = [
         "//temporian/core/data:event",
         "//temporian/core/data:sampling",
-<<<<<<< HEAD
+        "//temporian/core/operators/arithmetic",
+        "//temporian/core/operators/arithmetic:add",
+        "//temporian/core/operators/arithmetic:divide",
+        "//temporian/core/operators/arithmetic:floordiv",
+        "//temporian/core/operators/arithmetic:multiply",
+        "//temporian/core/operators/arithmetic:subtract",
+        "//temporian/implementation/numpy:evaluator",
+        "//temporian/implementation/numpy/data:event",
+        "//temporian/implementation/numpy/operators/arithmetic",
+        "//temporian/implementation/numpy/operators/arithmetic:add",
+        "//temporian/implementation/numpy/operators/arithmetic:divide",
+        "//temporian/implementation/numpy/operators/arithmetic:floordiv",
+        "//temporian/implementation/numpy/operators/arithmetic:multiply",
+        "//temporian/implementation/numpy/operators/arithmetic:subtract",
+    ],
+)
+
+py_test(
+    name = "arithmetic_multi_index_test",
+    srcs = ["arithmetic_multi_index_test.py"],
+    srcs_version = "PY3",
+    deps = [
+        # absl/testing:absltest dep,
+        "//temporian/core/data:event",
+        "//temporian/core/data:sampling",
         "//temporian/core/operators/arithmetic",
         "//temporian/core/operators/arithmetic:add",
         "//temporian/core/operators/arithmetic:subtract",
@@ -31,37 +55,6 @@
 )
 
 py_test(
-    name = "arithmetic_multi_index_test",
-    srcs = ["arithmetic_multi_index_test.py"],
-    srcs_version = "PY3",
-    deps = [
-        # absl/testing:absltest dep,
-        "//temporian/core/data:event",
-        "//temporian/core/data:sampling",
-        "//temporian/core/operators/arithmetic",
-        "//temporian/core/operators/arithmetic:add",
-        "//temporian/core/operators/arithmetic:subtract",
-        "//temporian/core/operators/arithmetic:multiply",
-        "//temporian/core/operators/arithmetic:divide",
-        "//temporian/core/operators/arithmetic:floordiv",
-        "//temporian/implementation/numpy/data:event",
-        "//temporian/implementation/numpy/operators/arithmetic",
-        "//temporian/implementation/numpy/operators/arithmetic:add",
-        "//temporian/implementation/numpy/operators/arithmetic:subtract",
-        "//temporian/implementation/numpy/operators/arithmetic:multiply",
-        "//temporian/implementation/numpy/operators/arithmetic:divide",
-        "//temporian/implementation/numpy/operators/arithmetic:floordiv",
-        "//temporian/implementation/numpy:evaluator",
-=======
-        "//temporian/core/operators:arithmetic",
-        "//temporian/implementation/numpy:evaluator",
-        "//temporian/implementation/numpy/data:event",
-        "//temporian/implementation/numpy/operators:arithmetic",
->>>>>>> 5e4f5eac
-    ],
-)
-
-py_test(
     name = "glue_test",
     srcs = ["glue_test.py"],
     srcs_version = "PY3",
@@ -70,13 +63,7 @@
         "//temporian/core/operators:glue",
         "//temporian/implementation/numpy:evaluator",
         "//temporian/implementation/numpy/data:event",
-<<<<<<< HEAD
-        "//temporian/implementation/numpy/data:sampling",
         "//temporian/implementation/numpy/operators:glue",
-        "//temporian/implementation/numpy:evaluator",
-=======
-        "//temporian/implementation/numpy/operators:glue",
->>>>>>> 5e4f5eac
     ],
 )
 
@@ -93,10 +80,6 @@
         "//temporian/implementation/numpy/data:feature",
         "//temporian/implementation/numpy/data:sampling",
         "//temporian/implementation/numpy/operators/calendar:day_of_month",
-<<<<<<< HEAD
-        "//temporian/implementation/numpy:evaluator",
-=======
->>>>>>> 5e4f5eac
     ],
 )
 
@@ -113,10 +96,6 @@
         "//temporian/implementation/numpy/data:feature",
         "//temporian/implementation/numpy/data:sampling",
         "//temporian/implementation/numpy/operators/calendar:day_of_week",
-<<<<<<< HEAD
-        "//temporian/implementation/numpy:evaluator",
-=======
->>>>>>> 5e4f5eac
     ],
 )
 
@@ -133,10 +112,6 @@
         "//temporian/implementation/numpy/data:feature",
         "//temporian/implementation/numpy/data:sampling",
         "//temporian/implementation/numpy/operators/calendar:day_of_year",
-<<<<<<< HEAD
-        "//temporian/implementation/numpy:evaluator",
-=======
->>>>>>> 5e4f5eac
     ],
 )
 
@@ -153,10 +128,6 @@
         "//temporian/implementation/numpy/data:feature",
         "//temporian/implementation/numpy/data:sampling",
         "//temporian/implementation/numpy/operators/calendar:hour",
-<<<<<<< HEAD
-        "//temporian/implementation/numpy:evaluator",
-=======
->>>>>>> 5e4f5eac
     ],
 )
 
@@ -173,10 +144,6 @@
         "//temporian/implementation/numpy/data:feature",
         "//temporian/implementation/numpy/data:sampling",
         "//temporian/implementation/numpy/operators/calendar:iso_week",
-<<<<<<< HEAD
-        "//temporian/implementation/numpy:evaluator",
-=======
->>>>>>> 5e4f5eac
     ],
 )
 
@@ -193,10 +160,6 @@
         "//temporian/implementation/numpy/data:feature",
         "//temporian/implementation/numpy/data:sampling",
         "//temporian/implementation/numpy/operators/calendar:minute",
-<<<<<<< HEAD
-        "//temporian/implementation/numpy:evaluator",
-=======
->>>>>>> 5e4f5eac
     ],
 )
 
@@ -213,10 +176,6 @@
         "//temporian/implementation/numpy/data:feature",
         "//temporian/implementation/numpy/data:sampling",
         "//temporian/implementation/numpy/operators/calendar:second",
-<<<<<<< HEAD
-        "//temporian/implementation/numpy:evaluator",
-=======
->>>>>>> 5e4f5eac
     ],
 )
 
@@ -233,10 +192,6 @@
         "//temporian/implementation/numpy/data:feature",
         "//temporian/implementation/numpy/data:sampling",
         "//temporian/implementation/numpy/operators/calendar:year",
-<<<<<<< HEAD
-        "//temporian/implementation/numpy:evaluator",
-=======
->>>>>>> 5e4f5eac
     ],
 )
 
@@ -249,9 +204,6 @@
         "//temporian/core/operators:lag",
         "//temporian/implementation/numpy:evaluator",
         "//temporian/implementation/numpy/operators:lag",
-<<<<<<< HEAD
-        "//temporian/implementation/numpy:evaluator",
-=======
     ],
 )
 
@@ -265,7 +217,6 @@
         "//temporian/implementation/numpy/data:event",
         "//temporian/implementation/numpy/data:sampling",
         "//temporian/implementation/numpy/operators:drop_index",
->>>>>>> 5e4f5eac
     ],
 )
 
@@ -279,9 +230,6 @@
         "//temporian/implementation/numpy:evaluator",
         "//temporian/implementation/numpy/data:event",
         "//temporian/implementation/numpy/operators:select",
-<<<<<<< HEAD
-        "//temporian/implementation/numpy:evaluator",
-=======
     ],
 )
 
@@ -297,7 +245,6 @@
         "//temporian/implementation/numpy/data:event",
         "//temporian/implementation/numpy/data:sampling",
         "//temporian/implementation/numpy/operators:set_index",
->>>>>>> 5e4f5eac
     ],
 )
 
@@ -312,11 +259,7 @@
         "//temporian/core/operators/window:simple_moving_average",
         "//temporian/implementation/numpy:evaluator",
         "//temporian/implementation/numpy/operators/window:simple_moving_average",
-<<<<<<< HEAD
-        "//temporian/implementation/numpy:evaluator",
-=======
         "//temporian/implementation/numpy_cc/operators:window",
->>>>>>> 5e4f5eac
     ],
 )
 
