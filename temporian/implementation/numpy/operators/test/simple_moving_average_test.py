--- conflicted
+++ resolved
@@ -1,321 +1,315 @@
-# Copyright 2021 Google LLC.
-#
-# Licensed under the Apache License, Version 2.0 (the "License");
-# you may not use this file except in compliance with the License.
-# You may obtain a copy of the License at
-#
-#     https://www.apache.org/licenses/LICENSE-2.0
-#
-# Unless required by applicable law or agreed to in writing, software
-# distributed under the License is distributed on an "AS IS" BASIS,
-# WITHOUT WARRANTIES OR CONDITIONS OF ANY KIND, either express or implied.
-# See the License for the specific language governing permissions and
-# limitations under the License.
-
-from absl.testing import absltest
-import math
-
-import numpy as np
-from numpy.testing import assert_array_equal
-import pandas as pd
-
-from temporian.core.operators.window.simple_moving_average import (
-    SimpleMovingAverageOperator,
-)
-from temporian.implementation.numpy.operators.window.simple_moving_average import (
-    SimpleMovingAverageNumpyImplementation,
-    operators_cc,
-)
-<<<<<<< HEAD
-from temporian.implementation.numpy.data.event import NumpyEvent
-from temporian.core.data import event as event_lib
-from temporian.core.data import feature as feature_lib
-from temporian.core.data import dtype as dtype_lib
-import math
-from numpy.testing import assert_array_equal
-=======
-from temporian.implementation.numpy.data.event_set import EventSet
-from temporian.core.data import node as node_lib
-from temporian.implementation.numpy_cc.operators import window as window_cc
->>>>>>> e210c17b
-
-
-def _f64(l):
-    return np.array(l, np.float64)
-
-
-def _f32(l):
-    return np.array(l, np.float32)
-
-
-nan = math.nan
-cc_sma = operators_cc.simple_moving_average
-
-
-class SimpleMovingAverageOperatorTest(absltest.TestCase):
-    def test_cc_empty(self):
-        a_f64 = _f64([])
-        a_f32 = _f32([])
-        assert_array_equal(cc_sma(a_f64, a_f32, 5.0), a_f32)
-        assert_array_equal(cc_sma(a_f64, a_f64, 5.0), a_f64)
-        assert_array_equal(
-            cc_sma(a_f64, a_f32, a_f64, 5.0),
-            a_f32,
-        )
-        assert_array_equal(
-            cc_sma(a_f64, a_f64, a_f64, 5.0),
-            a_f64,
-        )
-
-    def test_cc_wo_sampling(self):
-        assert_array_equal(
-            cc_sma(
-                _f64([1, 2, 3, 5, 20]),
-                _f32([10, 11, 12, 13, 14]),
-                5.0,
-            ),
-            _f32([10.0, 10.5, 11.0, 11.5, 14.0]),
-        )
-
-    def test_cc_w_sampling(self):
-        assert_array_equal(
-            cc_sma(
-                _f64([1, 2, 3, 5, 6]),
-                _f32([10, 11, 12, 13, 14]),
-                _f64([-1.0, 1.0, 1.1, 3.0, 3.5, 6.0, 10.0]),
-                3.0,
-            ),
-            _f32([nan, 10.0, 10.0, 11.0, 11.0, 13.5, nan]),
-        )
-
-    def test_cc_w_nan_wo_sampling(self):
-        assert_array_equal(
-            cc_sma(
-                _f64([1, 1.5, 2, 5, 20]),
-                _f32([10, nan, nan, 13, 14]),
-                1.0,
-            ),
-            _f32([10.0, 10.0, nan, 13.0, 14.0]),
-        )
-
-    def test_cc_w_nan_w_sampling(self):
-        assert_array_equal(
-            cc_sma(
-                _f64([1, 2, 3, 5, 6]),
-                _f32([nan, 11, nan, 13, 14]),
-                _f64([1.0, 2.0, 2.5, 3.0, 3.5, 4.0, 5.0, 6.0]),
-                1.0,
-            ),
-            _f32([nan, 11.0, 11.0, nan, nan, nan, 13.0, 14]),
-        )
-
-    def test_flat(self):
-        """A simple event set."""
-
-        evset = EventSet.from_dataframe(
-            pd.DataFrame(
-                [
-                    [10.0, 20.0, 1],
-                    [11.0, 21.0, 2],
-                    [12.0, 22.0, 3],
-                    [13.0, 23.0, 5],
-                    [14.0, 24.0, 20],
-                ],
-                columns=["a", "b", "timestamp"],
-            )
-        )
-
-        op = SimpleMovingAverageOperator(
-            input=evset.node(),
-            window_length=5.0,
-            sampling=None,
-        )
-        self.assertEqual(op.list_matching_io_samplings(), [("input", "output")])
-        instance = SimpleMovingAverageNumpyImplementation(op)
-        output = instance.call(input=evset)
-
-        expected_output = EventSet.from_dataframe(
-            pd.DataFrame(
-                [
-                    [10.0, 20.0, 1],
-                    [10.5, 20.5, 2],
-                    [11.0, 21.0, 3],
-                    [11.5, 21.5, 5],
-                    [14.0, 24.0, 20],
-                ],
-                columns=["a", "b", "timestamp"],
-            )
-        )
-
-        self.assertEqual(repr(output), repr({"output": expected_output}))
-
-    def test_with_index(self):
-        """Indexed Event sets."""
-
-        evset = EventSet.from_dataframe(
-            pd.DataFrame(
-                [
-                    ["X1", "Y1", 10.0, 1],
-                    ["X1", "Y1", 11.0, 2],
-                    ["X1", "Y1", 12.0, 3],
-                    ["X2", "Y1", 13.0, 1.1],
-                    ["X2", "Y1", 14.0, 2.1],
-                    ["X2", "Y1", 15.0, 3.1],
-                    ["X2", "Y2", 16.0, 1.2],
-                    ["X2", "Y2", 17.0, 2.2],
-                    ["X2", "Y2", 18.0, 3.2],
-                ],
-                columns=["x", "y", "a", "timestamp"],
-            ),
-            index_names=["x", "y"],
-        )
-
-        op = SimpleMovingAverageOperator(
-            input=evset.node(),
-            window_length=5.0,
-            sampling=None,
-        )
-        self.assertEqual(op.list_matching_io_samplings(), [("input", "output")])
-        instance = SimpleMovingAverageNumpyImplementation(op)
-
-        output = instance.call(input=evset)
-        expected_output = EventSet.from_dataframe(
-            pd.DataFrame(
-                [
-                    ["X1", "Y1", 10.0, 1],
-                    ["X1", "Y1", 10.5, 2],
-                    ["X1", "Y1", 11.0, 3],
-                    ["X2", "Y1", 13.0, 1.1],
-                    ["X2", "Y1", 13.5, 2.1],
-                    ["X2", "Y1", 14.0, 3.1],
-                    ["X2", "Y2", 16.0, 1.2],
-                    ["X2", "Y2", 16.5, 2.2],
-                    ["X2", "Y2", 17.0, 3.2],
-                ],
-                columns=["x", "y", "a", "timestamp"],
-            ),
-            index_names=["x", "y"],
-        )
-
-        self.assertEqual(output["output"], expected_output)
-
-    def test_with_sampling(self):
-        """Event sets with user provided sampling."""
-
-        evset = EventSet.from_dataframe(
-            pd.DataFrame(
-                [
-                    [10.0, 1],
-                    [11.0, 2],
-                    [12.0, 3],
-                    [13.0, 5],
-                    [14.0, 6],
-                ],
-                columns=["a", "timestamp"],
-            )
-        )
-
-        op = SimpleMovingAverageOperator(
-            input=evset.node(),
-            window_length=3.0,
-            sampling=node_lib.input_node([]),
-        )
-        self.assertEqual(
-            op.list_matching_io_samplings(), [("sampling", "output")]
-        )
-        instance = SimpleMovingAverageNumpyImplementation(op)
-
-        sampling_data = EventSet.from_dataframe(
-            pd.DataFrame(
-                [
-                    [-1.0],
-                    [1.0],
-                    [1.1],
-                    [3.0],
-                    [3.5],
-                    [6.0],
-                    [10.0],
-                ],
-                columns=["timestamp"],
-            )
-        )
-
-        output = instance.call(input=evset, sampling=sampling_data)
-        expected_output = EventSet.from_dataframe(
-            pd.DataFrame(
-                [
-                    [nan, -1.0],
-                    [10.0, 1.0],
-                    [10.0, 1.1],
-                    [11.0, 3.0],
-                    [11.0, 3.5],
-                    [13.5, 6.0],
-                    [nan, 10.0],
-                ],
-                columns=["a", "timestamp"],
-            )
-        )
-
-        self.assertEqual(output["output"], expected_output)
-
-    def test_with_nan(self):
-        """The input features contains nan values."""
-
-        evset = EventSet.from_dataframe(
-            pd.DataFrame(
-                [
-                    [nan, 1],
-                    [11.0, 2],
-                    [nan, 3],
-                    [13.0, 5],
-                    [14.0, 6],
-                ],
-                columns=["a", "timestamp"],
-            )
-        )
-
-        op = SimpleMovingAverageOperator(
-            input=evset.node(),
-            window_length=1.0,
-            sampling=node_lib.input_node([]),
-        )
-        instance = SimpleMovingAverageNumpyImplementation(op)
-
-        sampling_data = EventSet.from_dataframe(
-            pd.DataFrame(
-                [
-                    [1],
-                    [2],
-                    [2.5],
-                    [3],
-                    [3.5],
-                    [4],
-                    [5],
-                    [6],
-                ],
-                columns=["timestamp"],
-            )
-        )
-
-        output = instance.call(input=evset, sampling=sampling_data)
-        expected_output = EventSet.from_dataframe(
-            pd.DataFrame(
-                [
-                    [nan, 1],
-                    [11.0, 2],
-                    [11.0, 2.5],
-                    [nan, 3],
-                    [nan, 3.5],
-                    [nan, 4],
-                    [13.0, 5],
-                    [14.0, 6],
-                ],
-                columns=["a", "timestamp"],
-            )
-        )
-
-        self.assertEqual(output["output"], expected_output)
-
-
-if __name__ == "__main__":
-    absltest.main()
+# Copyright 2021 Google LLC.
+#
+# Licensed under the Apache License, Version 2.0 (the "License");
+# you may not use this file except in compliance with the License.
+# You may obtain a copy of the License at
+#
+#     https://www.apache.org/licenses/LICENSE-2.0
+#
+# Unless required by applicable law or agreed to in writing, software
+# distributed under the License is distributed on an "AS IS" BASIS,
+# WITHOUT WARRANTIES OR CONDITIONS OF ANY KIND, either express or implied.
+# See the License for the specific language governing permissions and
+# limitations under the License.
+
+from absl.testing import absltest
+import math
+
+import numpy as np
+from numpy.testing import assert_array_equal
+import pandas as pd
+
+from temporian.core.operators.window.simple_moving_average import (
+    SimpleMovingAverageOperator,
+)
+from temporian.implementation.numpy.operators.window.simple_moving_average import (
+    SimpleMovingAverageNumpyImplementation,
+    operators_cc,
+)
+from temporian.implementation.numpy.data.event_set import EventSet
+from temporian.core.data import node as node_lib
+from temporian.core.data import feature as feature_lib
+from temporian.core.data import dtype as dtype_lib
+import math
+from numpy.testing import assert_array_equal
+
+
+def _f64(l):
+    return np.array(l, np.float64)
+
+
+def _f32(l):
+    return np.array(l, np.float32)
+
+
+nan = math.nan
+cc_sma = operators_cc.simple_moving_average
+
+
+class SimpleMovingAverageOperatorTest(absltest.TestCase):
+    def test_cc_empty(self):
+        a_f64 = _f64([])
+        a_f32 = _f32([])
+        assert_array_equal(cc_sma(a_f64, a_f32, 5.0), a_f32)
+        assert_array_equal(cc_sma(a_f64, a_f64, 5.0), a_f64)
+        assert_array_equal(
+            cc_sma(a_f64, a_f32, a_f64, 5.0),
+            a_f32,
+        )
+        assert_array_equal(
+            cc_sma(a_f64, a_f64, a_f64, 5.0),
+            a_f64,
+        )
+
+    def test_cc_wo_sampling(self):
+        assert_array_equal(
+            cc_sma(
+                _f64([1, 2, 3, 5, 20]),
+                _f32([10, 11, 12, 13, 14]),
+                5.0,
+            ),
+            _f32([10.0, 10.5, 11.0, 11.5, 14.0]),
+        )
+
+    def test_cc_w_sampling(self):
+        assert_array_equal(
+            cc_sma(
+                _f64([1, 2, 3, 5, 6]),
+                _f32([10, 11, 12, 13, 14]),
+                _f64([-1.0, 1.0, 1.1, 3.0, 3.5, 6.0, 10.0]),
+                3.0,
+            ),
+            _f32([nan, 10.0, 10.0, 11.0, 11.0, 13.5, nan]),
+        )
+
+    def test_cc_w_nan_wo_sampling(self):
+        assert_array_equal(
+            cc_sma(
+                _f64([1, 1.5, 2, 5, 20]),
+                _f32([10, nan, nan, 13, 14]),
+                1.0,
+            ),
+            _f32([10.0, 10.0, nan, 13.0, 14.0]),
+        )
+
+    def test_cc_w_nan_w_sampling(self):
+        assert_array_equal(
+            cc_sma(
+                _f64([1, 2, 3, 5, 6]),
+                _f32([nan, 11, nan, 13, 14]),
+                _f64([1.0, 2.0, 2.5, 3.0, 3.5, 4.0, 5.0, 6.0]),
+                1.0,
+            ),
+            _f32([nan, 11.0, 11.0, nan, nan, nan, 13.0, 14]),
+        )
+
+    def test_flat(self):
+        """A simple event set."""
+
+        evset = EventSet.from_dataframe(
+            pd.DataFrame(
+                [
+                    [10.0, 20.0, 1],
+                    [11.0, 21.0, 2],
+                    [12.0, 22.0, 3],
+                    [13.0, 23.0, 5],
+                    [14.0, 24.0, 20],
+                ],
+                columns=["a", "b", "timestamp"],
+            )
+        )
+
+        op = SimpleMovingAverageOperator(
+            input=evset.node(),
+            window_length=5.0,
+            sampling=None,
+        )
+        self.assertEqual(op.list_matching_io_samplings(), [("input", "output")])
+        instance = SimpleMovingAverageNumpyImplementation(op)
+        output = instance.call(input=evset)
+
+        expected_output = EventSet.from_dataframe(
+            pd.DataFrame(
+                [
+                    [10.0, 20.0, 1],
+                    [10.5, 20.5, 2],
+                    [11.0, 21.0, 3],
+                    [11.5, 21.5, 5],
+                    [14.0, 24.0, 20],
+                ],
+                columns=["a", "b", "timestamp"],
+            )
+        )
+
+        self.assertEqual(repr(output), repr({"output": expected_output}))
+
+    def test_with_index(self):
+        """Indexed Event sets."""
+
+        evset = EventSet.from_dataframe(
+            pd.DataFrame(
+                [
+                    ["X1", "Y1", 10.0, 1],
+                    ["X1", "Y1", 11.0, 2],
+                    ["X1", "Y1", 12.0, 3],
+                    ["X2", "Y1", 13.0, 1.1],
+                    ["X2", "Y1", 14.0, 2.1],
+                    ["X2", "Y1", 15.0, 3.1],
+                    ["X2", "Y2", 16.0, 1.2],
+                    ["X2", "Y2", 17.0, 2.2],
+                    ["X2", "Y2", 18.0, 3.2],
+                ],
+                columns=["x", "y", "a", "timestamp"],
+            ),
+            index_names=["x", "y"],
+        )
+
+        op = SimpleMovingAverageOperator(
+            input=evset.node(),
+            window_length=5.0,
+            sampling=None,
+        )
+        self.assertEqual(op.list_matching_io_samplings(), [("input", "output")])
+        instance = SimpleMovingAverageNumpyImplementation(op)
+
+        output = instance.call(input=evset)
+        expected_output = EventSet.from_dataframe(
+            pd.DataFrame(
+                [
+                    ["X1", "Y1", 10.0, 1],
+                    ["X1", "Y1", 10.5, 2],
+                    ["X1", "Y1", 11.0, 3],
+                    ["X2", "Y1", 13.0, 1.1],
+                    ["X2", "Y1", 13.5, 2.1],
+                    ["X2", "Y1", 14.0, 3.1],
+                    ["X2", "Y2", 16.0, 1.2],
+                    ["X2", "Y2", 16.5, 2.2],
+                    ["X2", "Y2", 17.0, 3.2],
+                ],
+                columns=["x", "y", "a", "timestamp"],
+            ),
+            index_names=["x", "y"],
+        )
+
+        self.assertEqual(output["output"], expected_output)
+
+    def test_with_sampling(self):
+        """Event sets with user provided sampling."""
+
+        evset = EventSet.from_dataframe(
+            pd.DataFrame(
+                [
+                    [10.0, 1],
+                    [11.0, 2],
+                    [12.0, 3],
+                    [13.0, 5],
+                    [14.0, 6],
+                ],
+                columns=["a", "timestamp"],
+            )
+        )
+
+        op = SimpleMovingAverageOperator(
+            input=evset.node(),
+            window_length=3.0,
+            sampling=node_lib.input_node([]),
+        )
+        self.assertEqual(
+            op.list_matching_io_samplings(), [("sampling", "output")]
+        )
+        instance = SimpleMovingAverageNumpyImplementation(op)
+
+        sampling_data = EventSet.from_dataframe(
+            pd.DataFrame(
+                [
+                    [-1.0],
+                    [1.0],
+                    [1.1],
+                    [3.0],
+                    [3.5],
+                    [6.0],
+                    [10.0],
+                ],
+                columns=["timestamp"],
+            )
+        )
+
+        output = instance.call(input=evset, sampling=sampling_data)
+        expected_output = EventSet.from_dataframe(
+            pd.DataFrame(
+                [
+                    [nan, -1.0],
+                    [10.0, 1.0],
+                    [10.0, 1.1],
+                    [11.0, 3.0],
+                    [11.0, 3.5],
+                    [13.5, 6.0],
+                    [nan, 10.0],
+                ],
+                columns=["a", "timestamp"],
+            )
+        )
+
+        self.assertEqual(output["output"], expected_output)
+
+    def test_with_nan(self):
+        """The input features contains nan values."""
+
+        evset = EventSet.from_dataframe(
+            pd.DataFrame(
+                [
+                    [nan, 1],
+                    [11.0, 2],
+                    [nan, 3],
+                    [13.0, 5],
+                    [14.0, 6],
+                ],
+                columns=["a", "timestamp"],
+            )
+        )
+
+        op = SimpleMovingAverageOperator(
+            input=evset.node(),
+            window_length=1.0,
+            sampling=node_lib.input_node([]),
+        )
+        instance = SimpleMovingAverageNumpyImplementation(op)
+
+        sampling_data = EventSet.from_dataframe(
+            pd.DataFrame(
+                [
+                    [1],
+                    [2],
+                    [2.5],
+                    [3],
+                    [3.5],
+                    [4],
+                    [5],
+                    [6],
+                ],
+                columns=["timestamp"],
+            )
+        )
+
+        output = instance.call(input=evset, sampling=sampling_data)
+        expected_output = EventSet.from_dataframe(
+            pd.DataFrame(
+                [
+                    [nan, 1],
+                    [11.0, 2],
+                    [11.0, 2.5],
+                    [nan, 3],
+                    [nan, 3.5],
+                    [nan, 4],
+                    [13.0, 5],
+                    [14.0, 6],
+                ],
+                columns=["a", "timestamp"],
+            )
+        )
+
+        self.assertEqual(output["output"], expected_output)
+
+
+if __name__ == "__main__":
+    absltest.main()