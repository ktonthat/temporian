# Copyright 2021 Google LLC.
#
# Licensed under the Apache License, Version 2.0 (the "License");
# you may not use this file except in compliance with the License.
# You may obtain a copy of the License at
#
#     https://www.apache.org/licenses/LICENSE-2.0
#
# Unless required by applicable law or agreed to in writing, software
# distributed under the License is distributed on an "AS IS" BASIS,
# WITHOUT WARRANTIES OR CONDITIONS OF ANY KIND, either express or implied.
# See the License for the specific language governing permissions and
# limitations under the License.


from temporian.core.operators.window.moving_count import (
    MovingCountOperator,
)
from temporian.implementation.numpy import implementation_lib
from temporian.implementation.numpy.operators.window.base import (
    BaseWindowNumpyImplementation,
)
from temporian.implementation.numpy_cc.operators import window as window_cc


class MovingCountNumpyImplementation(BaseWindowNumpyImplementation):
    """Numpy implementation of the moving count operator."""

<<<<<<< HEAD
    def __init__(self, operator: MovingCountOperator) -> None:
        super().__init__(operator)

    def _apply_operation(self, values: np.array) -> np.array:
        """Calculates the count of the values in each row in the input.

        NaNs are not counted.

        See base class for further info.
        """
        return np.count_nonzero(~np.isnan(values), axis=1).astype(np.int64)
=======
    def _implementation(self):
        return window_cc.moving_count
>>>>>>> dea8aeb5


implementation_lib.register_operator_implementation(
    MovingCountOperator, MovingCountNumpyImplementation
)<|MERGE_RESOLUTION|>--- conflicted
+++ resolved
@@ -26,22 +26,8 @@
 class MovingCountNumpyImplementation(BaseWindowNumpyImplementation):
     """Numpy implementation of the moving count operator."""
 
-<<<<<<< HEAD
-    def __init__(self, operator: MovingCountOperator) -> None:
-        super().__init__(operator)
-
-    def _apply_operation(self, values: np.array) -> np.array:
-        """Calculates the count of the values in each row in the input.
-
-        NaNs are not counted.
-
-        See base class for further info.
-        """
-        return np.count_nonzero(~np.isnan(values), axis=1).astype(np.int64)
-=======
     def _implementation(self):
         return window_cc.moving_count
->>>>>>> dea8aeb5
 
 
 implementation_lib.register_operator_implementation(
