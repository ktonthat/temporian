# Copyright 2021 Google LLC.
#
# Licensed under the Apache License, Version 2.0 (the "License");
# you may not use this file except in compliance with the License.
# You may obtain a copy of the License at
#
#     https://www.apache.org/licenses/LICENSE-2.0
#
# Unless required by applicable law or agreed to in writing, software
# distributed under the License is distributed on an "AS IS" BASIS,
# WITHOUT WARRANTIES OR CONDITIONS OF ANY KIND, either express or implied.
# See the License for the specific language governing permissions and
# limitations under the License.

import datetime
from typing import NamedTuple, Optional, Union, List, Any

import numpy as np

from temporian.core.data import duration
from temporian.implementation.numpy.data.event_set import EventSet

DEFAULT_BACKEND = "matplotlib"


class Options(NamedTuple):
    """Options for plotting."""

    backend: str
    height_per_plot_px: int
    width_px: int
    max_points: Optional[int]
    min_time: Optional[duration.Timestamp]
    max_time: Optional[duration.Timestamp]
    max_num_plots: int


def plot(
<<<<<<< HEAD
    evsets: Union[List[EventSet], EventSet],
    indexes: Optional[Union[tuple, List[tuple]]] = None,
=======
    events: Union[List[NumpyEvent], NumpyEvent],
    indexes: Optional[Union[Any, tuple, List[tuple]]] = None,
>>>>>>> 4b204af8
    backend: str = DEFAULT_BACKEND,
    width_px: int = 1024,
    height_per_plot_px: int = 150,
    max_points: Optional[int] = None,
    min_time: Optional[duration.Timestamp] = None,
    max_time: Optional[duration.Timestamp] = None,
    max_num_plots: int = 20,
):
    """Plots event sets.

    Args:
<<<<<<< HEAD
        evsets: Single or list of event sets to plot.
        indexes: Indexes of the event sets to plot. Use 'evset.index' for the
            list of available indices. If index=None, plots all its indexes.
=======
        events: Single event, or list of events, to plot.
        indexes: The index or list of indexes to plot. If index=None, plots all
            the available indexes. Indexes should be provided as single value
            (e.g. string) or tuple of values. Example: index="a", index=("a",),
            index=("a", "b",), index=["a", "b"], index=[("a", "b"), ("a", "c")].
>>>>>>> 4b204af8
        backend: Plotting library to use.
        width_px: Width of the figure in pixel.
        height_per_plot_px: Height of each sub-plot (one per feature) in pixel.
        max_points: Maximum number of points to plot.
        min_time: If set, only plot events after it.
        max_time: If set, only plot events before it.
        max_num_plots: Maximum number of plots to display. If more plots are
            available, only plot the first `max_num_plots` ones and print a
            warning.
    """

<<<<<<< HEAD
    if not isinstance(evsets, list):
        evsets = [evsets]
=======
    original_indexes = indexes

    if not isinstance(events, list):
        events = [events]
>>>>>>> 4b204af8

    if len(evsets) == 0:
        raise ValueError("Events is empty")

    if indexes is None:
<<<<<<< HEAD
        indexes = [evsets[0].first_index_key()]
=======
        # All the indexes
        indexes = list(events[0].data.keys())

>>>>>>> 4b204af8
    elif isinstance(indexes, tuple):
        # e.g. indexes=("a",)
        indexes = [indexes]

    elif isinstance(indexes, list):
        # e.g. indexes=["a", ("b",)]
        indexes = [v if isinstance(v, tuple) else (v,) for v in indexes]

    else:
        # e.g. indexes="a"
        indexes = [(indexes,)]

    for index in indexes:
        if not isinstance(index, tuple):
            raise ValueError(
                "An index should be a tuple or a list of tuples. Instead"
                f' receives "indexes={original_indexes}"'
            )

    options = Options(
        backend=backend,
        width_px=width_px,
        height_per_plot_px=height_per_plot_px,
        max_points=max_points,
        min_time=min_time,
        max_time=max_time,
        max_num_plots=max_num_plots,
    )

    if backend not in BACKENDS:
        raise ValueError(
            f"Unknown plotting backend {backend}. Available "
            f"backends: {BACKENDS}"
        )

    return BACKENDS[backend](evsets=evsets, indexes=indexes, options=options)


def _plot_matplotlib(
    evsets: List[EventSet], indexes: List[tuple], options: Options
):
    import matplotlib.pyplot as plt
    from matplotlib.cm import get_cmap

    colors = get_cmap("tab10").colors

    px = 1 / plt.rcParams["figure.dpi"]

    # Compute the number of sub-plots + extra checks.
    num_plots = 0
    for index in indexes:
        for evset in evsets:
            if index not in evset.data:
                raise ValueError(
                    f"Index '{index}' does not exist in event set. Check the"
                    " available indexes with 'evset.index' and provide one of"
                    " those index to the 'index' argument of 'plot'."
                    ' Alternatively, set "index=None" to select a random'
<<<<<<< HEAD
                    f" index value (e.g., {evset.first_index_value()}."
=======
                    f" index value (e.g., {event.first_index_key()}."
>>>>>>> 4b204af8
                )
            num_features = len(evset.feature_names)
            if num_features == 0:
                # We plot the sampling
                num_features = 1
            num_plots += num_features

    if num_plots == 0:
        raise ValueError("There is nothing to plot.")

    if num_plots > options.max_num_plots:
        print(
            f"The number of plots ({num_plots}) is larger than "
            f'"options.max_num_plots={options.max_num_plots}". Only the first '
            "plots will be printed."
        )
        num_plots = options.max_num_plots

    fig, axs = plt.subplots(
        num_plots,
        figsize=(
            options.width_px * px,
            options.height_per_plot_px * num_plots * px,
        ),
        squeeze=False,
    )

    # Actual plotting
    plot_idx = 0
    for index in indexes:
        if plot_idx >= num_plots:
            # Too much plots are displayed already.
            break
<<<<<<< HEAD
        for evset in evsets:
            if plot_idx >= num_plots:
                break

            title = str(index)

            feature_names = evset.feature_names
=======

        # Note: Don't display the tuple parenthesis is the index contain a
        # single dimension.
        title = str(index[0] if len(index) == 1 else index)

        for event in events:
            if plot_idx >= num_plots:
                break

            feature_names = event.feature_names
>>>>>>> 4b204af8

            xs = evset.data[index].timestamps
            if options.max_points is not None and len(xs) > options.max_points:
                # Too many timestamps. Only keep the fist ones.
                xs = xs[: options.max_points]

<<<<<<< HEAD
            if evset.is_unix_timestamp:
=======
            uniform = is_uniform(xs)

            if event.is_unix_timestamp:
                # Matplotlib understands datetimes.
>>>>>>> 4b204af8
                xs = [
                    datetime.datetime.fromtimestamp(x, tz=datetime.timezone.utc)
                    for x in xs
                ]

            if len(feature_names) == 0:
                # There is not features to plot. Instead, plot the timestamps.
                _matplotlib_sub_plot(
                    ax=axs[plot_idx, 0],
                    xs=xs,
                    ys=np.zeros(len(xs)),
                    options=options,
                    color=colors[0],
                    name="[sampling]",
                    marker="+",
<<<<<<< HEAD
                    is_unix_timestamp=evset.is_unix_timestamp,
=======
                    linestyle="None",
                    is_unix_timestamp=event.is_unix_timestamp,
>>>>>>> 4b204af8
                    title=title,
                )
                # Only print the index / title once
                title = None

                plot_idx += 1

            for feature_idx, feature_name in enumerate(feature_names):
                if plot_idx >= num_plots:
                    # Too much plots are displayed already.
                    break

<<<<<<< HEAD
                ax = axs[plot_idx, 0]

                ys = evset.data[index].features[feature_idx]
=======
                ys = event.data[index].features[feature_idx]
>>>>>>> 4b204af8
                if (
                    options.max_points is not None
                    and len(ys) > options.max_points
                ):
                    # Too many timestamps. Only keep the fist ones.
                    ys = ys[: options.max_points]

                _matplotlib_sub_plot(
                    ax=axs[plot_idx, 0],
                    xs=xs,
                    ys=ys,
                    options=options,
                    color=colors[feature_idx % len(colors)],
                    name=feature_name,
                    is_unix_timestamp=evset.is_unix_timestamp,
                    title=title,
                    marker="None" if uniform else "+",
                )

                # Only print the index / title once
                title = None

                plot_idx += 1

    fig.tight_layout()
    return fig


def _matplotlib_sub_plot(
    ax,
    xs,
    ys,
    options: Options,
    color,
    name: str,
    is_unix_timestamp: bool,
    title: Optional[str],
    **wargs,
):
    """Plots "(xs, ys)" on the axis "ax"."""

    import matplotlib.ticker as ticker

    ax.plot(xs, ys, lw=0.5, color=color, **wargs)
    if options.min_time is not None or options.max_time is not None:
        args = {}
        if options.min_time is not None:
            args["left"] = (
                duration.convert_date_to_duration(options.min_time)
                if not is_unix_timestamp
                else options.min_time
            )
        if options.max_time is not None:
            args["right"] = (
                duration.convert_date_to_duration(options.max_time)
                if not is_unix_timestamp
                else options.max_time
            )
        ax.set_xlim(**args)

    ax.xaxis.set_tick_params(labelsize=8)
    ax.xaxis.set_major_locator(ticker.MaxNLocator(10))
    ax.xaxis.set_minor_locator(ticker.NullLocator())

    ax.set_ylabel(name, size=8)
    ax.yaxis.set_tick_params(labelsize=8)
    ax.yaxis.set_major_locator(ticker.MaxNLocator(5))
    ax.yaxis.set_minor_locator(ticker.NullLocator())

    ax.grid(lw=0.4, ls="--", axis="x")
    if title:
        ax.set_title(title)


def is_uniform(xs) -> bool:
    """Checks if timestamps are uniformly sampled."""

    diff = np.diff(xs)
    if len(diff) == 0:
        return True
    return np.allclose(diff, diff[0])


BACKENDS = {"matplotlib": _plot_matplotlib}
<|MERGE_RESOLUTION|>--- conflicted
+++ resolved
@@ -1,353 +1,305 @@
-# Copyright 2021 Google LLC.
-#
-# Licensed under the Apache License, Version 2.0 (the "License");
-# you may not use this file except in compliance with the License.
-# You may obtain a copy of the License at
-#
-#     https://www.apache.org/licenses/LICENSE-2.0
-#
-# Unless required by applicable law or agreed to in writing, software
-# distributed under the License is distributed on an "AS IS" BASIS,
-# WITHOUT WARRANTIES OR CONDITIONS OF ANY KIND, either express or implied.
-# See the License for the specific language governing permissions and
-# limitations under the License.
-
-import datetime
-from typing import NamedTuple, Optional, Union, List, Any
-
-import numpy as np
-
-from temporian.core.data import duration
-from temporian.implementation.numpy.data.event_set import EventSet
-
-DEFAULT_BACKEND = "matplotlib"
-
-
-class Options(NamedTuple):
-    """Options for plotting."""
-
-    backend: str
-    height_per_plot_px: int
-    width_px: int
-    max_points: Optional[int]
-    min_time: Optional[duration.Timestamp]
-    max_time: Optional[duration.Timestamp]
-    max_num_plots: int
-
-
-def plot(
-<<<<<<< HEAD
-    evsets: Union[List[EventSet], EventSet],
-    indexes: Optional[Union[tuple, List[tuple]]] = None,
-=======
-    events: Union[List[NumpyEvent], NumpyEvent],
-    indexes: Optional[Union[Any, tuple, List[tuple]]] = None,
->>>>>>> 4b204af8
-    backend: str = DEFAULT_BACKEND,
-    width_px: int = 1024,
-    height_per_plot_px: int = 150,
-    max_points: Optional[int] = None,
-    min_time: Optional[duration.Timestamp] = None,
-    max_time: Optional[duration.Timestamp] = None,
-    max_num_plots: int = 20,
-):
-    """Plots event sets.
-
-    Args:
-<<<<<<< HEAD
-        evsets: Single or list of event sets to plot.
-        indexes: Indexes of the event sets to plot. Use 'evset.index' for the
-            list of available indices. If index=None, plots all its indexes.
-=======
-        events: Single event, or list of events, to plot.
-        indexes: The index or list of indexes to plot. If index=None, plots all
-            the available indexes. Indexes should be provided as single value
-            (e.g. string) or tuple of values. Example: index="a", index=("a",),
-            index=("a", "b",), index=["a", "b"], index=[("a", "b"), ("a", "c")].
->>>>>>> 4b204af8
-        backend: Plotting library to use.
-        width_px: Width of the figure in pixel.
-        height_per_plot_px: Height of each sub-plot (one per feature) in pixel.
-        max_points: Maximum number of points to plot.
-        min_time: If set, only plot events after it.
-        max_time: If set, only plot events before it.
-        max_num_plots: Maximum number of plots to display. If more plots are
-            available, only plot the first `max_num_plots` ones and print a
-            warning.
-    """
-
-<<<<<<< HEAD
-    if not isinstance(evsets, list):
-        evsets = [evsets]
-=======
-    original_indexes = indexes
-
-    if not isinstance(events, list):
-        events = [events]
->>>>>>> 4b204af8
-
-    if len(evsets) == 0:
-        raise ValueError("Events is empty")
-
-    if indexes is None:
-<<<<<<< HEAD
-        indexes = [evsets[0].first_index_key()]
-=======
-        # All the indexes
-        indexes = list(events[0].data.keys())
-
->>>>>>> 4b204af8
-    elif isinstance(indexes, tuple):
-        # e.g. indexes=("a",)
-        indexes = [indexes]
-
-    elif isinstance(indexes, list):
-        # e.g. indexes=["a", ("b",)]
-        indexes = [v if isinstance(v, tuple) else (v,) for v in indexes]
-
-    else:
-        # e.g. indexes="a"
-        indexes = [(indexes,)]
-
-    for index in indexes:
-        if not isinstance(index, tuple):
-            raise ValueError(
-                "An index should be a tuple or a list of tuples. Instead"
-                f' receives "indexes={original_indexes}"'
-            )
-
-    options = Options(
-        backend=backend,
-        width_px=width_px,
-        height_per_plot_px=height_per_plot_px,
-        max_points=max_points,
-        min_time=min_time,
-        max_time=max_time,
-        max_num_plots=max_num_plots,
-    )
-
-    if backend not in BACKENDS:
-        raise ValueError(
-            f"Unknown plotting backend {backend}. Available "
-            f"backends: {BACKENDS}"
-        )
-
-    return BACKENDS[backend](evsets=evsets, indexes=indexes, options=options)
-
-
-def _plot_matplotlib(
-    evsets: List[EventSet], indexes: List[tuple], options: Options
-):
-    import matplotlib.pyplot as plt
-    from matplotlib.cm import get_cmap
-
-    colors = get_cmap("tab10").colors
-
-    px = 1 / plt.rcParams["figure.dpi"]
-
-    # Compute the number of sub-plots + extra checks.
-    num_plots = 0
-    for index in indexes:
-        for evset in evsets:
-            if index not in evset.data:
-                raise ValueError(
-                    f"Index '{index}' does not exist in event set. Check the"
-                    " available indexes with 'evset.index' and provide one of"
-                    " those index to the 'index' argument of 'plot'."
-                    ' Alternatively, set "index=None" to select a random'
-<<<<<<< HEAD
-                    f" index value (e.g., {evset.first_index_value()}."
-=======
-                    f" index value (e.g., {event.first_index_key()}."
->>>>>>> 4b204af8
-                )
-            num_features = len(evset.feature_names)
-            if num_features == 0:
-                # We plot the sampling
-                num_features = 1
-            num_plots += num_features
-
-    if num_plots == 0:
-        raise ValueError("There is nothing to plot.")
-
-    if num_plots > options.max_num_plots:
-        print(
-            f"The number of plots ({num_plots}) is larger than "
-            f'"options.max_num_plots={options.max_num_plots}". Only the first '
-            "plots will be printed."
-        )
-        num_plots = options.max_num_plots
-
-    fig, axs = plt.subplots(
-        num_plots,
-        figsize=(
-            options.width_px * px,
-            options.height_per_plot_px * num_plots * px,
-        ),
-        squeeze=False,
-    )
-
-    # Actual plotting
-    plot_idx = 0
-    for index in indexes:
-        if plot_idx >= num_plots:
-            # Too much plots are displayed already.
-            break
-<<<<<<< HEAD
-        for evset in evsets:
-            if plot_idx >= num_plots:
-                break
-
-            title = str(index)
-
-            feature_names = evset.feature_names
-=======
-
-        # Note: Don't display the tuple parenthesis is the index contain a
-        # single dimension.
-        title = str(index[0] if len(index) == 1 else index)
-
-        for event in events:
-            if plot_idx >= num_plots:
-                break
-
-            feature_names = event.feature_names
->>>>>>> 4b204af8
-
-            xs = evset.data[index].timestamps
-            if options.max_points is not None and len(xs) > options.max_points:
-                # Too many timestamps. Only keep the fist ones.
-                xs = xs[: options.max_points]
-
-<<<<<<< HEAD
-            if evset.is_unix_timestamp:
-=======
-            uniform = is_uniform(xs)
-
-            if event.is_unix_timestamp:
-                # Matplotlib understands datetimes.
->>>>>>> 4b204af8
-                xs = [
-                    datetime.datetime.fromtimestamp(x, tz=datetime.timezone.utc)
-                    for x in xs
-                ]
-
-            if len(feature_names) == 0:
-                # There is not features to plot. Instead, plot the timestamps.
-                _matplotlib_sub_plot(
-                    ax=axs[plot_idx, 0],
-                    xs=xs,
-                    ys=np.zeros(len(xs)),
-                    options=options,
-                    color=colors[0],
-                    name="[sampling]",
-                    marker="+",
-<<<<<<< HEAD
-                    is_unix_timestamp=evset.is_unix_timestamp,
-=======
-                    linestyle="None",
-                    is_unix_timestamp=event.is_unix_timestamp,
->>>>>>> 4b204af8
-                    title=title,
-                )
-                # Only print the index / title once
-                title = None
-
-                plot_idx += 1
-
-            for feature_idx, feature_name in enumerate(feature_names):
-                if plot_idx >= num_plots:
-                    # Too much plots are displayed already.
-                    break
-
-<<<<<<< HEAD
-                ax = axs[plot_idx, 0]
-
-                ys = evset.data[index].features[feature_idx]
-=======
-                ys = event.data[index].features[feature_idx]
->>>>>>> 4b204af8
-                if (
-                    options.max_points is not None
-                    and len(ys) > options.max_points
-                ):
-                    # Too many timestamps. Only keep the fist ones.
-                    ys = ys[: options.max_points]
-
-                _matplotlib_sub_plot(
-                    ax=axs[plot_idx, 0],
-                    xs=xs,
-                    ys=ys,
-                    options=options,
-                    color=colors[feature_idx % len(colors)],
-                    name=feature_name,
-                    is_unix_timestamp=evset.is_unix_timestamp,
-                    title=title,
-                    marker="None" if uniform else "+",
-                )
-
-                # Only print the index / title once
-                title = None
-
-                plot_idx += 1
-
-    fig.tight_layout()
-    return fig
-
-
-def _matplotlib_sub_plot(
-    ax,
-    xs,
-    ys,
-    options: Options,
-    color,
-    name: str,
-    is_unix_timestamp: bool,
-    title: Optional[str],
-    **wargs,
-):
-    """Plots "(xs, ys)" on the axis "ax"."""
-
-    import matplotlib.ticker as ticker
-
-    ax.plot(xs, ys, lw=0.5, color=color, **wargs)
-    if options.min_time is not None or options.max_time is not None:
-        args = {}
-        if options.min_time is not None:
-            args["left"] = (
-                duration.convert_date_to_duration(options.min_time)
-                if not is_unix_timestamp
-                else options.min_time
-            )
-        if options.max_time is not None:
-            args["right"] = (
-                duration.convert_date_to_duration(options.max_time)
-                if not is_unix_timestamp
-                else options.max_time
-            )
-        ax.set_xlim(**args)
-
-    ax.xaxis.set_tick_params(labelsize=8)
-    ax.xaxis.set_major_locator(ticker.MaxNLocator(10))
-    ax.xaxis.set_minor_locator(ticker.NullLocator())
-
-    ax.set_ylabel(name, size=8)
-    ax.yaxis.set_tick_params(labelsize=8)
-    ax.yaxis.set_major_locator(ticker.MaxNLocator(5))
-    ax.yaxis.set_minor_locator(ticker.NullLocator())
-
-    ax.grid(lw=0.4, ls="--", axis="x")
-    if title:
-        ax.set_title(title)
-
-
-def is_uniform(xs) -> bool:
-    """Checks if timestamps are uniformly sampled."""
-
-    diff = np.diff(xs)
-    if len(diff) == 0:
-        return True
-    return np.allclose(diff, diff[0])
-
-
-BACKENDS = {"matplotlib": _plot_matplotlib}
+# Copyright 2021 Google LLC.
+#
+# Licensed under the Apache License, Version 2.0 (the "License");
+# you may not use this file except in compliance with the License.
+# You may obtain a copy of the License at
+#
+#     https://www.apache.org/licenses/LICENSE-2.0
+#
+# Unless required by applicable law or agreed to in writing, software
+# distributed under the License is distributed on an "AS IS" BASIS,
+# WITHOUT WARRANTIES OR CONDITIONS OF ANY KIND, either express or implied.
+# See the License for the specific language governing permissions and
+# limitations under the License.
+
+import datetime
+from typing import NamedTuple, Optional, Union, List, Any
+
+import numpy as np
+
+from temporian.core.data import duration
+from temporian.implementation.numpy.data.event_set import EventSet
+
+DEFAULT_BACKEND = "matplotlib"
+
+
+class Options(NamedTuple):
+    """Options for plotting."""
+
+    backend: str
+    height_per_plot_px: int
+    width_px: int
+    max_points: Optional[int]
+    min_time: Optional[duration.Timestamp]
+    max_time: Optional[duration.Timestamp]
+    max_num_plots: int
+
+
+def plot(
+    evsets: Union[List[EventSet], EventSet],
+    indexes: Optional[Union[Any, tuple, List[tuple]]] = None,
+    backend: str = DEFAULT_BACKEND,
+    width_px: int = 1024,
+    height_per_plot_px: int = 150,
+    max_points: Optional[int] = None,
+    min_time: Optional[duration.Timestamp] = None,
+    max_time: Optional[duration.Timestamp] = None,
+    max_num_plots: int = 20,
+):
+    """Plots event sets.
+
+    Args:
+        evsets: Single or list of event sets to plot.
+        indexes: The index or list of indexes to plot. If index=None, plots all
+            the available indexes. Indexes should be provided as single value
+            (e.g. string) or tuple of values. Example: index="a", index=("a",),
+            index=("a", "b",), index=["a", "b"], index=[("a", "b"), ("a", "c")].
+        backend: Plotting library to use.
+        width_px: Width of the figure in pixel.
+        height_per_plot_px: Height of each sub-plot (one per feature) in pixel.
+        max_points: Maximum number of points to plot.
+        min_time: If set, only plot events after it.
+        max_time: If set, only plot events before it.
+        max_num_plots: Maximum number of plots to display. If more plots are
+            available, only plot the first `max_num_plots` ones and print a
+            warning.
+    """
+
+    original_indexes = indexes
+
+    if not isinstance(evsets, list):
+        evsets = [evsets]
+
+    if len(evsets) == 0:
+        raise ValueError("Events is empty")
+
+    if indexes is None:
+        # All the indexes
+        indexes = list(evsets[0].data.keys())
+
+    elif isinstance(indexes, tuple):
+        # e.g. indexes=("a",)
+        indexes = [indexes]
+
+    elif isinstance(indexes, list):
+        # e.g. indexes=["a", ("b",)]
+        indexes = [v if isinstance(v, tuple) else (v,) for v in indexes]
+
+    else:
+        # e.g. indexes="a"
+        indexes = [(indexes,)]
+
+    for index in indexes:
+        if not isinstance(index, tuple):
+            raise ValueError(
+                "An index should be a tuple or a list of tuples. Instead"
+                f' receives "indexes={original_indexes}"'
+            )
+
+    options = Options(
+        backend=backend,
+        width_px=width_px,
+        height_per_plot_px=height_per_plot_px,
+        max_points=max_points,
+        min_time=min_time,
+        max_time=max_time,
+        max_num_plots=max_num_plots,
+    )
+
+    if backend not in BACKENDS:
+        raise ValueError(
+            f"Unknown plotting backend {backend}. Available "
+            f"backends: {BACKENDS}"
+        )
+
+    return BACKENDS[backend](evsets=evsets, indexes=indexes, options=options)
+
+
+def _plot_matplotlib(
+    evsets: List[EventSet], indexes: List[tuple], options: Options
+):
+    import matplotlib.pyplot as plt
+    from matplotlib.cm import get_cmap
+
+    colors = get_cmap("tab10").colors
+
+    px = 1 / plt.rcParams["figure.dpi"]
+
+    # Compute the number of sub-plots + extra checks.
+    num_plots = 0
+    for index in indexes:
+        for evset in evsets:
+            if index not in evset.data:
+                raise ValueError(
+                    f"Index '{index}' does not exist in event set. Check the"
+                    " available indexes with 'evset.index' and provide one of"
+                    " those index to the 'index' argument of 'plot'."
+                    ' Alternatively, set "index=None" to select a random'
+                    f" index value (e.g., {evset.first_index_key()}."
+                )
+            num_features = len(evset.feature_names)
+            if num_features == 0:
+                # We plot the sampling
+                num_features = 1
+            num_plots += num_features
+
+    if num_plots == 0:
+        raise ValueError("There is nothing to plot.")
+
+    if num_plots > options.max_num_plots:
+        print(
+            f"The number of plots ({num_plots}) is larger than "
+            f'"options.max_num_plots={options.max_num_plots}". Only the first '
+            "plots will be printed."
+        )
+        num_plots = options.max_num_plots
+
+    fig, axs = plt.subplots(
+        num_plots,
+        figsize=(
+            options.width_px * px,
+            options.height_per_plot_px * num_plots * px,
+        ),
+        squeeze=False,
+    )
+
+    # Actual plotting
+    plot_idx = 0
+    for index in indexes:
+        if plot_idx >= num_plots:
+            # Too much plots are displayed already.
+            break
+
+        # Note: Don't display the tuple parenthesis is the index contain a
+        # single dimension.
+        title = str(index[0] if len(index) == 1 else index)
+
+        for evset in evsets:
+            if plot_idx >= num_plots:
+                break
+
+            feature_names = evset.feature_names
+
+            xs = evset.data[index].timestamps
+            if options.max_points is not None and len(xs) > options.max_points:
+                # Too many timestamps. Only keep the fist ones.
+                xs = xs[: options.max_points]
+
+            uniform = is_uniform(xs)
+
+            if evset.is_unix_timestamp:
+                # Matplotlib understands datetimes.
+                xs = [
+                    datetime.datetime.fromtimestamp(x, tz=datetime.timezone.utc)
+                    for x in xs
+                ]
+
+            if len(feature_names) == 0:
+                # There is not features to plot. Instead, plot the timestamps.
+                _matplotlib_sub_plot(
+                    ax=axs[plot_idx, 0],
+                    xs=xs,
+                    ys=np.zeros(len(xs)),
+                    options=options,
+                    color=colors[0],
+                    name="[sampling]",
+                    marker="+",
+                    linestyle="None",
+                    is_unix_timestamp=evset.is_unix_timestamp,
+                    title=title,
+                )
+                # Only print the index / title once
+                title = None
+
+                plot_idx += 1
+
+            for feature_idx, feature_name in enumerate(feature_names):
+                if plot_idx >= num_plots:
+                    # Too much plots are displayed already.
+                    break
+
+                ys = evset.data[index].features[feature_idx]
+                if (
+                    options.max_points is not None
+                    and len(ys) > options.max_points
+                ):
+                    # Too many timestamps. Only keep the fist ones.
+                    ys = ys[: options.max_points]
+
+                _matplotlib_sub_plot(
+                    ax=axs[plot_idx, 0],
+                    xs=xs,
+                    ys=ys,
+                    options=options,
+                    color=colors[feature_idx % len(colors)],
+                    name=feature_name,
+                    is_unix_timestamp=evset.is_unix_timestamp,
+                    title=title,
+                    marker="None" if uniform else "+",
+                )
+
+                # Only print the index / title once
+                title = None
+
+                plot_idx += 1
+
+    fig.tight_layout()
+    return fig
+
+
+def _matplotlib_sub_plot(
+    ax,
+    xs,
+    ys,
+    options: Options,
+    color,
+    name: str,
+    is_unix_timestamp: bool,
+    title: Optional[str],
+    **wargs,
+):
+    """Plots "(xs, ys)" on the axis "ax"."""
+
+    import matplotlib.ticker as ticker
+
+    ax.plot(xs, ys, lw=0.5, color=color, **wargs)
+    if options.min_time is not None or options.max_time is not None:
+        args = {}
+        if options.min_time is not None:
+            args["left"] = (
+                duration.convert_date_to_duration(options.min_time)
+                if not is_unix_timestamp
+                else options.min_time
+            )
+        if options.max_time is not None:
+            args["right"] = (
+                duration.convert_date_to_duration(options.max_time)
+                if not is_unix_timestamp
+                else options.max_time
+            )
+        ax.set_xlim(**args)
+
+    ax.xaxis.set_tick_params(labelsize=8)
+    ax.xaxis.set_major_locator(ticker.MaxNLocator(10))
+    ax.xaxis.set_minor_locator(ticker.NullLocator())
+
+    ax.set_ylabel(name, size=8)
+    ax.yaxis.set_tick_params(labelsize=8)
+    ax.yaxis.set_major_locator(ticker.MaxNLocator(5))
+    ax.yaxis.set_minor_locator(ticker.NullLocator())
+
+    ax.grid(lw=0.4, ls="--", axis="x")
+    if title:
+        ax.set_title(title)
+
+
+def is_uniform(xs) -> bool:
+    """Checks if timestamps are uniformly sampled."""
+
+    diff = np.diff(xs)
+    if len(diff) == 0:
+        return True
+    return np.allclose(diff, diff[0])
+
+
+BACKENDS = {"matplotlib": _plot_matplotlib}