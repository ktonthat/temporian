--- conflicted
+++ resolved
@@ -55,40 +55,24 @@
                 ("A", 1): [
                     NumpyFeature(
                         name="sales",
-<<<<<<< HEAD
-                        # sampling=sampling,
-=======
->>>>>>> 0d458209
                         data=np.array([14, 15, 16]),
                     ),
                 ],
                 ("A", 2): [
                     NumpyFeature(
                         name="sales",
-<<<<<<< HEAD
-                        # sampling=sampling,
-=======
->>>>>>> 0d458209
                         data=np.array([10]),
                     ),
                 ],
                 ("B", 2): [
                     NumpyFeature(
                         name="sales",
-<<<<<<< HEAD
-                        # sampling=sampling,
-=======
->>>>>>> 0d458209
                         data=np.array([7, 8]),
                     ),
                 ],
                 ("B", 3): [
                     NumpyFeature(
                         name="sales",
-<<<<<<< HEAD
-                        # sampling=sampling,
-=======
->>>>>>> 0d458209
                         data=np.array([3, 4]),
                     ),
                 ],
@@ -101,40 +85,24 @@
                 ("A", 1): [
                     NumpyFeature(
                         name="costs",
-<<<<<<< HEAD
-                        # sampling=sampling,
-=======
->>>>>>> 0d458209
                         data=np.array([-14, -15, -16]),
                     ),
                 ],
                 ("A", 2): [
                     NumpyFeature(
                         name="costs",
-<<<<<<< HEAD
-                        # sampling=sampling,
-=======
->>>>>>> 0d458209
                         data=np.array([-10]),
                     ),
                 ],
                 ("B", 2): [
                     NumpyFeature(
                         name="costs",
-<<<<<<< HEAD
-                        # sampling=sampling,
-=======
->>>>>>> 0d458209
                         data=np.array([-7, -8]),
                     ),
                 ],
                 ("B", 3): [
                     NumpyFeature(
                         name="costs",
-<<<<<<< HEAD
-                        # sampling=sampling,
-=======
->>>>>>> 0d458209
                         data=np.array([-3, -4]),
                     ),
                 ],
@@ -151,10 +119,6 @@
                     ),
                     NumpyFeature(
                         name="sum_sales_costs",
-<<<<<<< HEAD
-                        # sampling=sampling,
-=======
->>>>>>> 0d458209
                         data=np.array([0, 0, 0]),
                     ),
                 ],
@@ -165,10 +129,6 @@
                     ),
                     NumpyFeature(
                         name="sum_sales_costs",
-<<<<<<< HEAD
-                        # sampling=sampling,
-=======
->>>>>>> 0d458209
                         data=np.array([0]),
                     ),
                 ],
@@ -179,10 +139,6 @@
                     ),
                     NumpyFeature(
                         name="sum_sales_costs",
-<<<<<<< HEAD
-                        # sampling=sampling,
-=======
->>>>>>> 0d458209
                         data=np.array([0, 0]),
                     ),
                 ],
@@ -193,10 +149,6 @@
                     ),
                     NumpyFeature(
                         name="sum_sales_costs",
-<<<<<<< HEAD
-                        # sampling=sampling,
-=======
->>>>>>> 0d458209
                         data=np.array([0, 0]),
                     ),
                 ],
