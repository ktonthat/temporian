--- conflicted
+++ resolved
@@ -102,7 +102,6 @@
         )
 
     def test_prototype(self) -> None:
-<<<<<<< HEAD
         sampling = Sampling(["store_id", "product_id"])
         event_1 = Event(
             [Feature("sales", tp.dtype.INT64)],
@@ -114,10 +113,11 @@
             [Feature("costs", tp.dtype.INT64)],
             sampling=sampling,
         )
-=======
-        event_1 = self.event_1_data.schema()
-        event_2 = self.event_2_data.schema()
->>>>>>> dcdb679e
+
+        # TODO: Once "event_1_data.schema()" and "event_2_data.schema()" return the same sampling, replace the block above with:
+
+        # event_1 = self.event_1_data.schema()
+        # event_2 = self.event_2_data.schema()
 
         # assign second event to first
         output_event = assign(event_1, event_2)
