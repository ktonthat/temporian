--- conflicted
+++ resolved
@@ -31,11 +31,7 @@
 
 If the [`EventSet`][temporian.EventSet] has one (or many) indexes, it will hold one time sequence for each unique value (or unique combination of values) of the indexes, the events will be grouped by their index key, and operators applied to the [`EventSet`][temporian.EventSet] will be applied to each time sequence independently.
 
-<<<<<<< HEAD
-## Graph, [`EventSetNodes`][temporian.EventSetNode] and Operators
-=======
-## Graph, Nodes, and Operators
->>>>>>> c822d626
+## Graph, EventSetNodes, and Operators
 
 There are two big phases in any Temporian script: graph **definition** and **evaluation**. This is a common pattern in computing libraries, and it allows us to perform optimizations before the graph is run, share Temporian programs across different platforms, and more.
 
