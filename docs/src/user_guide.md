--- conflicted
+++ resolved
@@ -157,9 +157,6 @@
 
 ```
 
-<<<<<<< HEAD
-**Warning:** It is more efficient to evaluate multiple output [`Nodes`][temporian.Node] together with [`tp.evaluate()`][temporian.evaluate] than to evaluate them separately with `node_1.evaluate(...)`, `node_2.evaluate(...)`, etc. Only use `node.evaluate` for debugging purposes or when you only have a single output [`Node`][temporian.Node].
-=======
 <!-- TODO
 # Not implemented yet:
 >>> # d_evset = tp.evaluate(d_node, {"a": a_evset})
@@ -170,8 +167,7 @@
 >>> # d_evset = d_node.evaluate(a_evset)
 -->
 
-**Warning:** It is more efficient to evaluate multiple output `Nodes` together with `tp.evaluate` than to evaluate them separately with `node_1.evaluate(...)`, `node_2.evaluate(...)`, etc. Only use `node.evaluate` for debugging purposes or when you only have a single output `Node`.
->>>>>>> 415e4c84
+**Warning:** It is more efficient to evaluate multiple output [`Nodes`][temporian.Node] together with [`tp.evaluate()`][temporian.evaluate] than to evaluate them separately with `node_1.evaluate(...)`, `node_2.evaluate(...)`, etc. Only use [`node.evaluate`][temporian.Node.evaluate] for debugging purposes or when you only have a single output [`Node`][temporian.Node].
 
 ## Creating a [`Node`][temporian.Node] from an [`EventSet`][temporian.EventSet]
 
@@ -297,11 +293,7 @@
 
 ## Feature naming
 
-<<<<<<< HEAD
-Each feature is identified by a name, and the list of features is available through the `features` property of an [`EventSet`][temporian.EventSet].
-=======
-Each feature is identified by a name, and the list of features is available through the `features` property of a node.
->>>>>>> 415e4c84
+Each feature is identified by a name, and the list of features is available through the `features` property of a [`Node`][temporian.Node].
 
 ```python
 >>> events = tp.event_set(
@@ -324,11 +316,7 @@
 
 ```
 
-<<<<<<< HEAD
-You can modify feature names using the [`tp.rename()`][temporian.rename] and [`tp.prefix()`][temporian.prefix] operators. [`tp.rename()`][temporian.rename] changes the name of features, while [`tp.prefix()`][temporian.prefix] adds a prefix in front of existing feature names. Note that they do not modify the content of the input [`Node`][temporian.Node], but return a new [`Node`][temporian.Node] with the modified feature names.
-=======
 Some operators combine two input features with different names, in which case the output name is also combined.
->>>>>>> 415e4c84
 
 ```python
 >>> result = node["feature_1"] * node["feature_2"]
@@ -351,11 +339,7 @@
 
 ```
 
-<<<<<<< HEAD
-It is recommended to use [`tp.rename()`][temporian.rename] and [`tp.prefix()`][temporian.prefix] to organize your data.
-=======
-You can modify feature names using the `tp.rename` and `tp.prefix` operators. `tp.rename` changes the name of features, while `tp.prefix` adds a prefix in front of existing feature names. Note that they do not modify the content of the input `Node`, but return a new `Node` with the modified feature names.
->>>>>>> 415e4c84
+You can modify feature names using the [`tp.rename()`][temporian.rename] and [`tp.prefix()`][temporian.prefix] operators. [`tp.rename()`][temporian.rename] changes the name of features, while [`tp.prefix()`][temporian.prefix] adds a prefix in front of existing feature names. Note that they do not modify the content of the input [`Node`][temporian.Node], but return a new [`Node`][temporian.Node] with the modified feature names.
 
 ```python
 >>> # Rename a single feature.
@@ -370,11 +354,7 @@
 >>> print(renamed_node.features)
 [('renamed_1', float64), ('renamed_2', float64)]
 
-<<<<<<< HEAD
-The [`tp.glue()`][temporian.glue] operator can be used to concatenate different features into a single [`Node`][temporian.Node]. The following pattern is commonly used in Temporian programs.
-=======
-```
->>>>>>> 415e4c84
+```
 
 ```python
 >>> # Prefix a single feature.
@@ -389,8 +369,7 @@
 
 ```
 
-It is recommended to use `tp.rename` and `tp.prefix` to organize your data,
-and avoid duplicated feature names.
+It is recommended to use [`tp.rename()`][temporian.rename] and [`tp.prefix()`][temporian.prefix] to organize your data, and avoid duplicated feature names.
 
 ```python
 >>> sma_7_node = tp.prefix("sma_7.", tp.simple_moving_average(node, tp.duration.days(7)))
@@ -398,9 +377,7 @@
 
 ```
 
-The `tp.glue` operator can be used to concatenate different features into a single `Node`.
-But it will fail if two features with the same name are provided.
-The following pattern is commonly used in Temporian programs.
+The [`tp.glue()`][temporian.glue] operator can be used to concatenate different features into a single [`Node`][temporian.Node], but it will fail if two features with the same name are provided. The following pattern is commonly used in Temporian programs.
 
 ```python
 >>> result = tp.glue(
@@ -459,12 +436,9 @@
 
 ## Arithmetic operators
 
-<<<<<<< HEAD
-Arithmetic operators are operations between the features of an [`EventSet`][temporian.EventSet] (or between the features of events with the same sampling. Common mathematical and bit operations are supported, such as addition (+), subtraction (-), product (\*), division (/), floor division (//), modulo (%), comparisons (>, >=, <, <=), and bitwise operators (&, |, ~).
-=======
-Arithmetic operators can be used between the features of a node, to perform element-wise calculations.
+Arithmetic operators can be used between the features of a [`Node`][temporian.Node], to perform element-wise calculations.
+
 Common mathematical and bit operations are supported, such as addition (`+`), subtraction (`-`), product (`*`), division (`/`), floor division (`//`), modulo (`%`), comparisons (`>, >=, <, <=`), and bitwise operators (`&, |, ~`).
->>>>>>> 415e4c84
 
 These operators are applied index-wise and timestamp-wise, between features in the same position.
 
@@ -495,12 +469,7 @@
 
 ```
 
-<<<<<<< HEAD
-**Warning:** The Python equality operator (`==`) does not compute element-wise equality between features of an [`EventSet`][temporian.EventSet]. Use the [`tp.equal()`][temporian.equal] operator instead.
-=======
-Note that features of type `int64` and `float64` are not mixed above, because otherwise the operation would fail
-without an explicit type cast.
->>>>>>> 415e4c84
+Note that features of type `int64` and `float64` are not mixed above, because otherwise the operation would fail without an explicit type cast.
 
 ```python
 >>> # Attempt to mix dtypes.
@@ -511,13 +480,9 @@
 
 ```
 
-<<<<<<< HEAD
-Arithmetic operators act feature-wise, i.e. they perform index-feature-wise operations (for each feature in each index key). For operations between [`EventSets`][temporian.EventSet], this implies that the input [`EventSets`][temporian.EventSet] must have the same number of features and sampling.
-=======
 Refer to the [Casting](#casting) section for more on this.
->>>>>>> 415e4c84
-
-All the operators have an equivalent functional form. The example above using `+`, could be rewritten with `tp.add()`.
+
+All the operators have an equivalent functional form. The example above using `+`, could be rewritten with [`tp.add()`][temporian.add].
 
 ```python
 >>> # Equivalent.
@@ -534,7 +499,7 @@
 
 ```
 
-**Warning:** The Python equality operator (`==`) does not compute element-wise equality between features. Use the `tp.equal()` operator instead.
+**Warning:** The Python equality operator (`==`) does not compute element-wise equality between features. Use the [`tp.equal()`][temporian.equal] operator instead.
 
 ```python
 >>> # Works element-wise as expected
@@ -559,13 +524,7 @@
 
 ```
 
-<<<<<<< HEAD
-If you want to apply arithmetic operators on [`EventSets`][temporian.EventSet] with different samplings, take a look at [Vertical operators](#index-horizontal-and-vertical-operators).
-
-For operations involving scalars, operations are applied index-feature-element-wise.
-=======
 The input nodes must also have the same sampling and index.
->>>>>>> 415e4c84
 
 ```python
 >>> sampling_1 = tp.event_set(
@@ -664,11 +623,7 @@
 integer: `0`
 string: `""`
 
-<<<<<<< HEAD
-Back to the example of the [`tp.add()`][temporian.add] operator, `a` and `b` with different sampling can be added in one of the following ways:
-=======
-Back to the example of the `tp.add` operator, `a` and `b` with different sampling can be added as follows:
->>>>>>> 415e4c84
+Back to the example of the [`tp.add()`][temporian.add] operator, `a` and `b` with different sampling can be added as follows:
 
 ```python
 >>> sampling_a = tp.event_set(
@@ -725,9 +680,6 @@
 
 It is sometimes desirable for events in an [`EventSet`][temporian.EventSet] not to interact with each other. For example, assume a dataset containing the sum of daily sales of a set of products. The objective is to compute the sum of weekly sales of each product independently. In this scenario, the weekly moving sum should be applied individually to each product. If not, you would compute the weekly sales of all the products together.
 
-<<<<<<< HEAD
-To compute the weekly sales of individual products, you can define the `product` feature as the [`EventSet`][temporian.EventSet]'s _index_. The moving sum operator will then be applied independently to the events corresponding to each product.
-=======
 To compute the weekly sales of individual products, you can define the `product` feature as the _index_.
 
 ```python
@@ -772,28 +724,19 @@
         timestamps: [...]
         'sale': [300. 700.]
 ...
->>>>>>> 415e4c84
 
 ```
 
 Horizontal operators can be understood as operators that are applied independently on each index.
 
-<<<<<<< HEAD
-Operators that modify an [`EventSet`][temporian.EventSet]'s index are called _vertical operators_. The most important vertical operators are:
-=======
-Operators that modify a node's index are called _vertical operators_. The most important vertical operators are:
->>>>>>> 415e4c84
+Operators that modify a [`Node`][temporian.Node]'s index are called _vertical operators_. The most important vertical operators are:
 
 - [`tp.add_index()`][temporian.add_index]: Add features to the index.
 - [`tp.drop_index()`][temporian.drop_index]: Remove features from the index, optionally keeping them as features.
 - [`tp.set_index()`][temporian.set_index]: Changes the index.
 - [`tp.propagate()`][temporian.propagate]: Expand an index based on another [`EventSet`][temporian.EventSet]’s index.
 
-<<<<<<< HEAD
-By default [`EventSets`][temporian.EventSet] are _flat_, which means they have no index, and therefore all events are in a single global index group.
-=======
-By default, `EventSets` are _flat_, which means they have no index, and therefore all events are in a single global index group.
->>>>>>> 415e4c84
+By default, [`EventSets`][temporian.EventSet] are _flat_, which means they have no index, and therefore all events are in a single global index group.
 
 Also, keep in mind that only string and integer features can be used as indexes.
 
@@ -916,37 +859,6 @@
         'div_sale_sale': [1.]
 ...
 
-<<<<<<< HEAD
-# Moving sum computed individually for each (product, store).
-c = tp.moving_sum(b["sales"], window_length=tp.duration.weeks(1))
-```
-
-Now, let's compute the daily sum of sales for each store.
-
-```python
-d = tp.add_index(a, "store")
-e = tp.moving_sum(d["sales"], window_length=tp.duration.weeks(1))
-
-# Which is equivalent to
-d = tp.drop_index(b, "product")
-e = tp.moving_sum(d["sales"], window_length=tp.duration.weeks(1))
-```
-
-Finally, let's compute the ratio of sales of each `(product, store)` pair compared to the corresponding `store`.
-
-Since `c` (daily sales for each product and store) and `e` (daily sales for each store) have different indexes, we cannot use [`tp.divide()`][temporian.divide] (or `/`) directly - we must first `propagate` `e` to the `["product", "store"]` index.
-
-```python
-# Copy the content of e (indexed by (store)) into each (store, product).
-f = c / tp.propagate(e, sampling=c, resample=True)
-
-# Equivalent.
-f = c / tp.resample(
-    tp.propagate(e, sampling=c),
-    sampling=c,
-)
-=======
->>>>>>> 415e4c84
 ```
 
 The [`tp.propagate()`][temporian.propagate] operator expands the index of its `input` (`e` in this case) to match the index of its `sampling` by copying the content of `input` into each corresponding index group of `sampling`. Note that the features in `sampling`'s index must be a superset of the ones in `input`'s index.
@@ -959,11 +871,7 @@
 
 To avoid future leakage, Temporian operators are guaranteed to not cause future leakage, except for the [`tp.leak()`][temporian.leak] operator. This means that it is impossible to inadvertently add future leakage to a Temporian program.
 
-<<<<<<< HEAD
-[`tp.leak()`][temporian.leak] can be useful for precomputing labels or evaluating machine learning models. However, its outputs shouldn’t be used as input features. To check programmatically if a [`Node`][temporian.Node] depends on [`tp.leak()`][temporian.leak], we can use the [`tp.has_leak()`][temporian.has_leak] function.
-=======
-`tp.leak` can be useful for precomputing labels or evaluating machine learning models. However, its outputs shouldn’t be used as input features.
->>>>>>> 415e4c84
+[`tp.leak()`][temporian.leak] can be useful for precomputing labels or evaluating machine learning models. However, its outputs shouldn’t be used as input features.
 
 ```python
 >>> a = tp.input_node(features=[("feature_1", tp.float32)])
@@ -972,11 +880,11 @@
 
 ```
 
-In this example, `b` does not have a future leak, but `c` does because it depends on `tp.leak`.
+In this example, `b` does not have a future leak, but `c` does because it depends on [`tp.leak()`][temporian.leak].
 
 <!-- TODO: Not implemented yet
 
-To check programmatically if a `Node` depends on `tp.leak`, we can use the `tp.has_leak` function.
+To check programmatically if a `Node` depends on [`tp.leak()`][temporian.leak], we can use the [`tp.has_leak()`][temporian.has_leak] function.
 ```python
 # >>> print(tp.has_leak(b))
 # False
@@ -986,19 +894,12 @@
 
 ```
 
-<<<<<<< HEAD
-In this example, `b` does not have a future leak, but `c` does because it depends on [`tp.leak()`][temporian.leak]. By using [`tp.has_leak()`][temporian.has_leak], we can programmatically identify future leakage and modify our code accordingly.
-=======
-By using `tp.has_leak`, we can programmatically identify future leakage and modify our code accordingly.
+By using [`tp.has_leak()`][temporian.has_leak], we can programmatically identify future leakage and modify our code accordingly.
 -->
->>>>>>> 415e4c84
 
 ## Accessing [`EventSet`][temporian.EventSet] data
 
-<<<<<<< HEAD
-[`EventSet`][temporian.EventSet] data can be accessed using the `index()` and `feature()` functions. Temporian internally relies on NumPy, which means that the data access functions always return NumPy arrays.
-=======
-`EventSet` data can be accessed using their `data` attribute. Temporian internally relies on NumPy, which means that the data access functions always return NumPy arrays.
+[`EventSet`][temporian.EventSet] data can be accessed using their `data` attribute. Temporian internally relies on NumPy, which means that the data access functions always return NumPy arrays.
 
 ```python
 >>> evset = tp.event_set(
@@ -1018,7 +919,6 @@
 
 <!--
 `EventSet` data can be accessed using the `index()` and `feature()` functions. Temporian internally relies on NumPy, which means that the data access functions always return NumPy arrays.
->>>>>>> 415e4c84
 
 ```python
 evset = tp.event_set(
