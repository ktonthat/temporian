--- conflicted
+++ resolved
@@ -61,11 +61,7 @@
 
     node = evset.node()
 
-<<<<<<< HEAD
-    sma = tp.simple_moving_average(event, window_length=10)
-=======
-    sma = tp.simple_moving_average(node, window_length=10.0)
->>>>>>> 324108f2
+    sma = tp.simple_moving_average(node, window_length=10)
 
     res: EventSet = tp.evaluate(
         sma,
