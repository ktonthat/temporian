--- conflicted
+++ resolved
@@ -28,11 +28,8 @@
 mkdocs-gen-files = "^0.4.0"
 mkdocs-literate-nav = "^0.6.0"
 mkdocs-section-index = "^0.3.5"
-<<<<<<< HEAD
 bokeh = "^3.1.0"
-=======
 ipykernel = "^6.22.0"
->>>>>>> b524f9ca
 
 [tool.black]
 line-length = 80
